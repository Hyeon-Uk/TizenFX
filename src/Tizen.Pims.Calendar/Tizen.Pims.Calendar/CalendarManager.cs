/*
 * Copyright (c) 2016 Samsung Electronics Co., Ltd All Rights Reserved
 *
 * Licensed under the Apache License, Version 2.0 (the License);
 * you may not use this file except in compliance with the License.
 * You may obtain a copy of the License at
 *
 * http://www.apache.org/licenses/LICENSE-2.0
 *
 * Unless required by applicable law or agreed to in writing, software
 * distributed under the License is distributed on an AS IS BASIS,
 * WITHOUT WARRANTIES OR CONDITIONS OF ANY KIND, either express or implied.
 * See the License for the specific language governing permissions and
 * limitations under the License.
 */

using System;

namespace Tizen.Pims.Calendar
{
    /// <summary>
    /// A class for managing the calendar information. It allows the applications to use the calendar service.
    /// </summary>
    /// <since_tizen> 4 </since_tizen>
    public class CalendarManager : IDisposable
    {
        private CalendarDatabase _db = null;

        /// <summary>
        /// Creates a manager.
        /// </summary>
        /// <since_tizen> 4 </since_tizen>
        /// <feature>http://tizen.org/feature/calendar</feature>
        /// <exception cref="NotSupportedException">Thrown when the feature is not supported.</exception>
        /// <exception cref="InvalidOperationException">Thrown when the method failed due to an invalid operation.</exception>
        public CalendarManager()
        {
            int error = Interop.Service.Connect();
            if (CalendarError.None != (CalendarError)error)
            {
                Log.Error(Globals.LogTag, "Connect Failed with error " + error);
                throw CalendarErrorFactory.GetException(error);
            }
            _db = new CalendarDatabase();
        }

        /// <summary>
        /// Destroys the CalendarManager resource.
        /// </summary>
        ~CalendarManager()
        {
            Dispose(false);
        }

#region IDisposable Support
        /// To detect redundant calls.
        private bool disposedValue = false;

        /// <summary>
        /// Disposes of the resources (other than memory) used by the CalendarManager.
        /// </summary>
<<<<<<< HEAD
        /// <param name="disposing">true to release both managed and unmanaged resources; false to release only unmanaged resources.</param>
=======
        /// <param name="disposing">true to release both managed and unmanaged resources, false to release only unmanaged resources.</param>
>>>>>>> 2c5f8d6f
        /// <since_tizen> 4 </since_tizen>
        protected virtual void Dispose(bool disposing)
        {
            if (!disposedValue)
            {
                Log.Debug(Globals.LogTag, "Dispose :" + disposing);

                int error = Interop.Service.Disconnect();
                if (CalendarError.None != (CalendarError)error)
                {
                    Log.Error(Globals.LogTag, "Disconnect Failed with error " + error);
                }
                disposedValue = true;
            }
        }

        /// <summary>
        /// Releases all the resources used by the CalendarManager.
        /// It should be called after it has finished using the object.
        /// </summary>
        /// <since_tizen> 4 </since_tizen>
        public void Dispose()
        {
            Dispose(true);
            GC.SuppressFinalize(this);
        }
#endregion

        /// <summary>
        /// Gets the database.
        /// </summary>
        /// <since_tizen> 4 </since_tizen>
        /// <value>The database instance.</value>
        public CalendarDatabase Database
        {
            get
            {
                return _db;
            }
        }
    }
}<|MERGE_RESOLUTION|>--- conflicted
+++ resolved
@@ -59,11 +59,7 @@
         /// <summary>
         /// Disposes of the resources (other than memory) used by the CalendarManager.
         /// </summary>
-<<<<<<< HEAD
-        /// <param name="disposing">true to release both managed and unmanaged resources; false to release only unmanaged resources.</param>
-=======
         /// <param name="disposing">true to release both managed and unmanaged resources, false to release only unmanaged resources.</param>
->>>>>>> 2c5f8d6f
         /// <since_tizen> 4 </since_tizen>
         protected virtual void Dispose(bool disposing)
         {
