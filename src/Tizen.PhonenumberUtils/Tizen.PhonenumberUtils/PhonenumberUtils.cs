--- conflicted
+++ resolved
@@ -30,13 +30,8 @@
         /// Creates a PhonenumberUtils.
         /// </summary>
         /// <feature>http://tizen.org/feature/network.telephony</feature>
-<<<<<<< HEAD
-        /// <exception cref="InvalidOperationException">Thrown when method failed due to invalid operation</exception>
-        /// <exception cref="NotSupportedException">Thrown when feature is not supported</exception>
-=======
         /// <exception cref="InvalidOperationException">Thrown when the method failed due to an invalid operation.</exception>
         /// <exception cref="NotSupportedException">Thrown when the feature is not supported.</exception>
->>>>>>> 2c5f8d6f
         /// <since_tizen> 3 </since_tizen>
         public PhonenumberUtils()
         {
@@ -93,17 +88,10 @@
         /// <param name="language">The language of location.</param>
         /// <returns>The location string.</returns>
         /// <feature>http://tizen.org/feature/network.telephony</feature>
-<<<<<<< HEAD
-        /// <exception cref="InvalidOperationException">Thrown when method failed due to invalid operation</exception>
-        /// <exception cref="NotSupportedException">Thrown when feature is not supported</exception>
-        /// <exception cref="ArgumentException">Thrown when input coordinates are invalid</exception>
-        /// <exception cref="OutOfMemoryException">Thrown when failed due to out of memory</exception>
-=======
         /// <exception cref="InvalidOperationException">Thrown when the method failed due to an invalid operation.</exception>
         /// <exception cref="NotSupportedException">Thrown when the feature is not supported.</exception>
         /// <exception cref="ArgumentException">Thrown when the input coordinates are invalid.</exception>
         /// <exception cref="OutOfMemoryException">Thrown when failed due to out of memory.</exception>
->>>>>>> 2c5f8d6f
         /// <since_tizen> 3 </since_tizen>
         public string GetLocationFromNumber(string number, Region region, Language language)
         {
@@ -127,17 +115,10 @@
         /// <param name="region">The region of number.</param>
         /// <returns>The formatted number string.</returns>
         /// <feature>http://tizen.org/feature/network.telephony</feature>
-<<<<<<< HEAD
-        /// <exception cref="InvalidOperationException">Thrown when method failed due to invalid operation</exception>
-        /// <exception cref="NotSupportedException">Thrown when feature is not supported</exception>
-        /// <exception cref="ArgumentException">Thrown when input coordinates are invalid</exception>
-        /// <exception cref="OutOfMemoryException">Thrown when failed due to out of memory</exception>
-=======
         /// <exception cref="InvalidOperationException">Thrown when the method failed due to an invalid operation.</exception>
         /// <exception cref="NotSupportedException">Thrown when the feature is not supported.</exception>
         /// <exception cref="ArgumentException">Thrown when the input coordinates are invalid.</exception>
         /// <exception cref="OutOfMemoryException">Thrown when failed due to out of memory.</exception>
->>>>>>> 2c5f8d6f
         /// <since_tizen> 3 </since_tizen>
         public string GetFormattedNumber(string number, Region region)
         {
