--- conflicted
+++ resolved
@@ -12,15 +12,9 @@
         /// Represents the immutable class for the attach panel.
         /// </summary>
         /// <since_tizen> 4 </since_tizen>
-<<<<<<< HEAD
-        /// <param name="conformant">The caller's conformant</param>
-        /// <exception cref="OutOfMemoryException">Thrown when an attempt to allocate memory fails.</exception>
-        /// <exception cref="InvalidOperationException">Thrown when the AttachPanel is already exist or the <paramref name="conformant"/> is not a conformant object</exception>
-=======
         /// <param name="conformant">The caller's conformant.</param>
         /// <exception cref="OutOfMemoryException">Thrown when an attempt to allocate the memory fails.</exception>
         /// <exception cref="InvalidOperationException">Thrown when the AttachPanel already exists or the <paramref name="conformant"/> is not a conformant object.</exception>
->>>>>>> 2c5f8d6f
         public AttachPanel(EvasObject conformant)
         {
             if (conformant == IntPtr.Zero)
@@ -51,15 +45,9 @@
         /// Represents the immutable class for the attach panel.
         /// </summary>
         /// <since_tizen> 4 </since_tizen>
-<<<<<<< HEAD
-        /// <param name="conformant">The caller's conformant</param>
-        /// <exception cref="OutOfMemoryException">Thrown when an attempt to allocate memory fails.</exception>
-        /// <exception cref="InvalidOperationException">Thrown when the AttachPanel is already exist or the <paramref name="conformant"/> is not a conformant object</exception>
-=======
         /// <param name="conformant">The caller's conformant.</param>
         /// <exception cref="OutOfMemoryException">Thrown when an attempt to allocate the memory fails.</exception>
         /// <exception cref="InvalidOperationException">Thrown when the AttachPanel already exists or the <paramref name="conformant"/> is not a conformant object.</exception>
->>>>>>> 2c5f8d6f
         public AttachPanel(Conformant conformant)
         {
             if (conformant == IntPtr.Zero)
@@ -103,11 +91,7 @@
         /// <summary>
         /// Gets the state of the AttachPanel.
         /// </summary>
-<<<<<<< HEAD
-        /// <value>The AttachPanel window state</value>
-=======
         /// <value>The AttachPanel window state.</value>
->>>>>>> 2c5f8d6f
         /// <since_tizen> 4 </since_tizen>
         public StateType State
         {
@@ -124,11 +108,7 @@
         /// <summary>
         /// Gets the value that indicates whether the AttachPanel is visible.
         /// </summary>
-<<<<<<< HEAD
-        /// <value>visible value of AttachPanel state</value>
-=======
         /// <value>Visible value of the AttachPanel state.</value>
->>>>>>> 2c5f8d6f
         /// <since_tizen> 4 </since_tizen>
         public bool Visible
         {
@@ -168,17 +148,10 @@
         /// http://tizen.org/appcontrol/data/total_count
         /// http://tizen.org/appcontrol/data/total_size
         /// </remarks>
-<<<<<<< HEAD
-        /// <exception cref="ArgumentOutOfRangeException">Thrown when the <paramref name="category"/> is not a valid category</exception>
-        /// <exception cref="UnauthorizedAccessException">Thrown when application does not have privilege to access this method</exception>
-        /// <exception cref="NotSupportedException">Thrown when the device does not supported the <paramref name="category"/> feature </exception>
-        /// <exception cref="InvalidOperationException">Thrown when the AttachPanel is not created yet or already destroyed</exception>
-=======
         /// <exception cref="ArgumentOutOfRangeException">Thrown when the <paramref name="category"/> is not a valid category.</exception>
         /// <exception cref="UnauthorizedAccessException">Thrown when the application does not have the privilege to access this method.</exception>
         /// <exception cref="NotSupportedException">Thrown when the device does not support the <paramref name="category"/> feature.</exception>
         /// <exception cref="InvalidOperationException">Thrown when the AttachPanel is not created yet or is already destroyed.</exception>
->>>>>>> 2c5f8d6f
         /// <since_tizen> 4 </since_tizen>
         public void AddCategory(ContentCategory category, Bundle extraData)
         {
@@ -195,15 +168,9 @@
         /// <summary>
         /// Removes the ContentCategory from the AttachPanel.
         /// </summary>
-<<<<<<< HEAD
-        /// <param name="category">The ContentCategory adding in the AttachPanel</param>
-        ///  <exception cref="ArgumentOutOfRangeException">Thrown when the <paramref name="category"/> is not a valid category</exception>
-        /// <exception cref="InvalidOperationException">Thrown when the AttachPanel is not created yet or already destroyed</exception>
-=======
         /// <param name="category">The ContentCategory to be added in the AttachPanel.</param>
         ///  <exception cref="ArgumentOutOfRangeException">Thrown when the <paramref name="category"/> is not a valid category.</exception>
         /// <exception cref="InvalidOperationException">Thrown when the AttachPanel is not created yet or is already destroyed.</exception>
->>>>>>> 2c5f8d6f
         /// <since_tizen> 4 </since_tizen>
         public void RemoveCategory(ContentCategory category)
         {
@@ -214,19 +181,11 @@
         /// <summary>
         /// Sets the extraData to be sent to the ContentCategory using a Bundle.
         /// </summary>
-<<<<<<< HEAD
-        /// <param name="category">The ContentCategory that some information to be set in the AttachPanel.</param>
-        /// <param name="extraData">The AttachPanel send some information using Bundle</param>
-        /// <exception cref="ArgumentOutOfRangeException">Thrown when the <paramref name="category"/> is not a valid category</exception>
-        /// <exception cref="InvalidOperationException">Thrown when the AttachPanel is destroyed</exception>
-        /// <exception cref="OutOfMemoryException">Thrown when an attempt to allocate memory fails.</exception>
-=======
         /// <param name="category">The ContentCategory that some information is to be set, in the AttachPanel.</param>
         /// <param name="extraData">The AttachPanel sends some information using a Bundle.</param>
         /// <exception cref="ArgumentOutOfRangeException">Thrown when the <paramref name="category"/> is not a valid category.</exception>
         /// <exception cref="InvalidOperationException">Thrown when the AttachPanel is destroyed.</exception>
         /// <exception cref="OutOfMemoryException">Thrown when an attempt to allocate the memory fails.</exception>
->>>>>>> 2c5f8d6f
         /// <since_tizen> 4 </since_tizen>
         public void SetExtraData(ContentCategory category, Bundle extraData)
         {
@@ -248,11 +207,7 @@
         /// <summary>
         /// Shows the attach panel with the animations.
         /// </summary>
-<<<<<<< HEAD
-        /// <exception cref="InvalidOperationException">Thrown when the AttachPanel is destroyed</exception>
-=======
-        /// <exception cref="InvalidOperationException">Thrown when the AttachPanel is destroyed.</exception>
->>>>>>> 2c5f8d6f
+        /// <exception cref="InvalidOperationException">Thrown when the AttachPanel is destroyed.</exception>
         /// <since_tizen> 4 </since_tizen>
         public void Show()
         {
@@ -263,13 +218,8 @@
         /// <summary>
         /// Shows the attach panel and selects whether or not to animate.
         /// </summary>
-<<<<<<< HEAD
-        /// <param name="animation">A flag which turn on or turn off the animation while attach panel showing.</param>
-        /// <exception cref="InvalidOperationException">Thrown when the AttachPanel is destroyed</exception>
-=======
         /// <param name="animation">A flag which turns on or turns off the animation while the attach panel is showing.</param>
         /// <exception cref="InvalidOperationException">Thrown when the AttachPanel is destroyed.</exception>
->>>>>>> 2c5f8d6f
         /// <since_tizen> 4 </since_tizen>
         public void Show(bool animation)
         {
@@ -288,11 +238,7 @@
         /// <summary>
         /// Hides the attach panel with the animations.
         /// </summary>
-<<<<<<< HEAD
-        /// <exception cref="InvalidOperationException">Thrown when the AttachPanel is destroyed</exception>
-=======
-        /// <exception cref="InvalidOperationException">Thrown when the AttachPanel is destroyed.</exception>
->>>>>>> 2c5f8d6f
+        /// <exception cref="InvalidOperationException">Thrown when the AttachPanel is destroyed.</exception>
         /// <since_tizen> 4 </since_tizen>
         public void Hide()
         {
@@ -303,13 +249,8 @@
         /// <summary>
         /// Hides the attach panel and selects whether or not to animate.
         /// </summary>
-<<<<<<< HEAD
-        /// <param name="animation">A flag which turn on or turn off the animation while attach panel hiding.</param>
-        /// <exception cref="InvalidOperationException">Thrown when the AttachPanel is destroyed</exception>
-=======
         /// <param name="animation">A flag which turns on or turns off the animation while the attach panel is hiding.</param>
         /// <exception cref="InvalidOperationException">Thrown when the AttachPanel is destroyed.</exception>
->>>>>>> 2c5f8d6f
         /// <since_tizen> 4 </since_tizen>
         public void Hide(bool animation)
         {
