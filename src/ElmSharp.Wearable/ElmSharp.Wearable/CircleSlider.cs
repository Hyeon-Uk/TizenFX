--- conflicted
+++ resolved
@@ -33,11 +33,7 @@
         /// Creates and initializes a new instance of the CircleSlider class.
         /// </summary>
         /// <param name="parent">The EvasObject to which the new CircleSlider will be attached as a child.</param>
-<<<<<<< HEAD
-        /// <param name="surface">The surface for drawing circle features for this widget.</param>
-=======
         /// <param name="surface">The surface for drawing the circle features for this widget.</param>
->>>>>>> 2c5f8d6f
         /// <since_tizen> preview </since_tizen>
         public CircleSlider(EvasObject parent, CircleSurface surface) : base()
         {
@@ -49,11 +45,7 @@
         /// <summary>
         /// Creates and initializes a new instance of the Circle Slider class.
         /// </summary>
-<<<<<<< HEAD
-        /// <param name="parent">The parent of new Circle CircleSlider instance</param>
-=======
         /// <param name="parent">The parent of the new Circle CircleSlider instance.</param>
->>>>>>> 2c5f8d6f
         /// <since_tizen> preview </since_tizen>
         [Obsolete("It is not safe for guess circle surface from parent and create new surface by every new widget")]
         [EditorBrowsable(EditorBrowsableState.Never)]
@@ -424,13 +416,8 @@
         /// <summary>
         /// Creates a widget handle.
         /// </summary>
-<<<<<<< HEAD
-        /// <param name="parent">Parent EvasObject</param>
-        /// <returns>Handle IntPtr</returns>
-=======
         /// <param name="parent">Parent EvasObject.param>
         /// <returns>Handle IntPtr.</returns>
->>>>>>> 2c5f8d6f
         /// <since_tizen> preview </since_tizen>
         protected override IntPtr CreateHandle(EvasObject parent)
         {
