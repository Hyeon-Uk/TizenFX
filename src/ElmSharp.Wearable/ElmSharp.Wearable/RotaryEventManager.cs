﻿/*
 * Copyright (c) 2016 Samsung Electronics Co., Ltd All Rights Reserved
 *
 * Licensed under the Apache License, Version 2.0 (the License);
 * you may not use this file except in compliance with the License.
 * You may obtain a copy of the License at
 *
 * http://www.apache.org/licenses/LICENSE-2.0
 *
 * Unless required by applicable law or agreed to in writing, software
 * distributed under the License is distributed on an AS IS BASIS,
 * WITHOUT WARRANTIES OR CONDITIONS OF ANY KIND, either express or implied.
 * See the License for the specific language governing permissions and
 * limitations under the License.
 */

using System;
using System.Collections.Generic;
using System.Runtime.InteropServices;
using System.Text;

namespace ElmSharp.Wearable
{
    /// <summary>
    /// The RotaryEventManager serves functions for the global Rotary event like Galaxy Gear.
    /// </summary>
    /// <since_tizen> preview </since_tizen>
    public static class RotaryEventManager
    {
        static Dictionary<RotaryEventHandler, Interop.Eext.Eext_Rotary_Handler_Cb> s_rotaryEventHandlers = new Dictionary<RotaryEventHandler, Interop.Eext.Eext_Rotary_Handler_Cb>();

        /// <summary>
        /// Rotated will be triggered when the rotatable device like the Galaxy Gear Bezel is rotated.
        /// </summary>
        /// <since_tizen> preview </since_tizen>
        public static event RotaryEventHandler Rotated
        {
            add
            {
                if (s_rotaryEventHandlers.ContainsKey(value)) return;

                Interop.Eext.Eext_Rotary_Handler_Cb cb = (data, infoPtr) =>
                {
                    var info = Interop.Eext.FromIntPtr(infoPtr);
                    value.Invoke(new RotaryEventArgs
                    {
                        IsClockwise = info.Direction == Interop.Eext.Eext_Rotary_Event_Direction.Clockwise,
                        Timestamp = info.TimeStamp
                    });
                    return true;
                };
                Interop.Eext.eext_rotary_event_handler_add(cb, IntPtr.Zero);
                s_rotaryEventHandlers[value] = cb;
            }

            remove
            {
                Interop.Eext.Eext_Rotary_Handler_Cb cb;
                if (s_rotaryEventHandlers.TryGetValue(value, out cb))
                {
                    Interop.Eext.eext_rotary_event_handler_del(cb);
                    s_rotaryEventHandlers.Remove(value);
                }
            }
        }
    }


    /// <summary>
    /// The RotaryEventManager serves extension functions for the Rotary event to EvasObject on a device like Galaxy Gear.
    /// </summary>
    /// <since_tizen> preview </since_tizen>
    public static class RotaryEventExtensions
    {
        static Dictionary<EvasObject, RotaryEventHandler> s_rotaryObjectEventHandlers = new Dictionary<EvasObject, RotaryEventHandler>();
        static Dictionary<EvasObject, Interop.Eext.Eext_Rotary_Event_Cb> s_rotaryObjectEventMap = new Dictionary<EvasObject, Interop.Eext.Eext_Rotary_Event_Cb>();

        /// <summary>
        /// Adds a handler for the Rotary event on a specific EvasObject.
        /// </summary>
<<<<<<< HEAD
        /// <param name="obj">Target EvasObject</param>
        /// <param name="handler">Event handler for Rotary event</param>
=======
        /// <param name="obj">Target EvasObject.</param>
        /// <param name="handler">Event handler for the Rotary event.</param>
>>>>>>> 2c5f8d6f
        /// <since_tizen> preview </since_tizen>
        public static void AddRotaryEventHandler(this EvasObject obj, RotaryEventHandler handler)
        {
            EnableRotaryEventHandler(obj);

            if (s_rotaryObjectEventHandlers.ContainsKey(obj))
            {
                s_rotaryObjectEventHandlers[obj] += handler;
            }
            else
            {
                s_rotaryObjectEventHandlers[obj] = handler;
            }
        }

        /// <summary>
        /// Removes a handler on a specific EvasObject for the Rotary event.
        /// </summary>
<<<<<<< HEAD
        /// <param name="obj">Target EvasObject</param>
        /// <param name="handler">Event handler for Rotary event</param>
=======
        /// <param name="obj">Target EvasObject.</param>
        /// <param name="handler">Event handler for Rotary event.</param>
>>>>>>> 2c5f8d6f
        /// <since_tizen> preview </since_tizen>
        public static void RemoveRotaryEventHandler(this EvasObject obj, RotaryEventHandler handler)
        {
            if (s_rotaryObjectEventHandlers.ContainsKey(obj))
            {
                s_rotaryObjectEventHandlers[obj] -= handler;
                if (s_rotaryObjectEventHandlers[obj] == null)
                {
                    DisableRotaryEventHandler(obj, false);
                    s_rotaryObjectEventHandlers.Remove(obj);
                }
            }
        }

        /// <summary>
        /// Activates this Circle widget that can take the Rotary event.
        /// </summary>
<<<<<<< HEAD
        /// <param name="widget">Target circle widget</param>
=======
        /// <param name="widget">Target the Circle widget.</param>
>>>>>>> 2c5f8d6f
        /// <since_tizen> preview </since_tizen>
        public static void Activate(this IRotaryActionWidget widget)
        {
            Interop.Eext.eext_rotary_object_event_activated_set(widget.CircleHandle, true);
        }

        /// <summary>
        /// Deactivates this circle widget that is blocked from the Rotary event.
        /// </summary>
<<<<<<< HEAD
        /// <param name="widget">Target circle widget</param>
=======
        /// <param name="widget">Target the Circle widget.</param>
>>>>>>> 2c5f8d6f
        /// <since_tizen> preview </since_tizen>
        public static void Deactivate(this IRotaryActionWidget widget)
        {
            Interop.Eext.eext_rotary_object_event_activated_set(widget.CircleHandle, false);
        }

        /// <summary>
        /// Activates this object that can take the Rotary event.
        /// </summary>
<<<<<<< HEAD
        /// <param name="obj">Target object</param>
=======
        /// <param name="obj">Target object.</param>
>>>>>>> 2c5f8d6f
        /// <since_tizen> preview </since_tizen>
        public static void Activate(this EvasObject obj)
        {
            Interop.Eext.eext_rotary_object_event_activated_set(obj, true);
        }

        /// <summary>
        /// Deactivates this object that is blocked from the Rotary event.
        /// </summary>
<<<<<<< HEAD
        /// <param name="obj">Target object</param>
=======
        /// <param name="obj">Target object.</param>
>>>>>>> 2c5f8d6f
        /// <since_tizen> preview </since_tizen>
        public static void Deactivate(this EvasObject obj)
        {
            Interop.Eext.eext_rotary_object_event_activated_set(obj, false);
        }

        static void EnableRotaryEventHandler(EvasObject obj)
        {
            if (!s_rotaryObjectEventMap.ContainsKey(obj))
            {
                Interop.Eext.Eext_Rotary_Event_Cb cb = (d, o, i) =>
                {
                    RotaryEventHandler events;
                    if (s_rotaryObjectEventHandlers.TryGetValue(obj, out events))
                    {
                        var info = Interop.Eext.FromIntPtr(i);
                        events?.Invoke(new RotaryEventArgs
                        {
                            IsClockwise = info.Direction == Interop.Eext.Eext_Rotary_Event_Direction.Clockwise,
                            Timestamp = info.TimeStamp
                        });
                    }
                    return true;
                };
                Interop.Eext.eext_rotary_object_event_callback_add(obj, cb, IntPtr.Zero);
                s_rotaryObjectEventMap[obj] = cb;
                obj.Deleted += (s, e) => DisableRotaryEventHandler(obj, true);
            }
        }

        static void DisableRotaryEventHandler(EvasObject obj, bool removeHandler)
        {
            Interop.Eext.Eext_Rotary_Event_Cb cb;
            if (s_rotaryObjectEventMap.TryGetValue(obj, out cb))
            {
                Interop.Eext.eext_rotary_object_event_callback_del(obj, cb);
                s_rotaryObjectEventMap.Remove(obj);
            }
            if (removeHandler && s_rotaryObjectEventHandlers.ContainsKey(obj))
            {
                s_rotaryObjectEventHandlers.Remove(obj);
            }
        }
    }

    /// <summary>
    /// Handler for the Rotary event.
    /// </summary>
<<<<<<< HEAD
    /// <param name="args">Rotary event information</param>
=======
    /// <param name="args">The Rotary event information.</param>
>>>>>>> 2c5f8d6f
    /// <since_tizen> preview </since_tizen>
    public delegate void RotaryEventHandler(RotaryEventArgs args);

    /// <summary>
    /// The RotaryEventArgs serves information for the triggered Rotary event.
    /// </summary>
    /// <since_tizen> preview </since_tizen>
    public class RotaryEventArgs : EventArgs
    {
        /// <summary>
        /// IsClockwise is true when the Rotary device rotated in the clockwise direction, or false on counter clockwise.
        /// </summary>
        /// <since_tizen> preview </since_tizen>
        public bool IsClockwise { get; set; }

        /// <summary>
        /// Timestamp of the Rotary event.
        /// </summary>
        /// <since_tizen> preview </since_tizen>
        public uint Timestamp { get; set; }
    }
}<|MERGE_RESOLUTION|>--- conflicted
+++ resolved
@@ -78,13 +78,8 @@
         /// <summary>
         /// Adds a handler for the Rotary event on a specific EvasObject.
         /// </summary>
-<<<<<<< HEAD
-        /// <param name="obj">Target EvasObject</param>
-        /// <param name="handler">Event handler for Rotary event</param>
-=======
         /// <param name="obj">Target EvasObject.</param>
         /// <param name="handler">Event handler for the Rotary event.</param>
->>>>>>> 2c5f8d6f
         /// <since_tizen> preview </since_tizen>
         public static void AddRotaryEventHandler(this EvasObject obj, RotaryEventHandler handler)
         {
@@ -103,13 +98,8 @@
         /// <summary>
         /// Removes a handler on a specific EvasObject for the Rotary event.
         /// </summary>
-<<<<<<< HEAD
-        /// <param name="obj">Target EvasObject</param>
-        /// <param name="handler">Event handler for Rotary event</param>
-=======
         /// <param name="obj">Target EvasObject.</param>
         /// <param name="handler">Event handler for Rotary event.</param>
->>>>>>> 2c5f8d6f
         /// <since_tizen> preview </since_tizen>
         public static void RemoveRotaryEventHandler(this EvasObject obj, RotaryEventHandler handler)
         {
@@ -127,11 +117,7 @@
         /// <summary>
         /// Activates this Circle widget that can take the Rotary event.
         /// </summary>
-<<<<<<< HEAD
-        /// <param name="widget">Target circle widget</param>
-=======
         /// <param name="widget">Target the Circle widget.</param>
->>>>>>> 2c5f8d6f
         /// <since_tizen> preview </since_tizen>
         public static void Activate(this IRotaryActionWidget widget)
         {
@@ -141,11 +127,7 @@
         /// <summary>
         /// Deactivates this circle widget that is blocked from the Rotary event.
         /// </summary>
-<<<<<<< HEAD
-        /// <param name="widget">Target circle widget</param>
-=======
         /// <param name="widget">Target the Circle widget.</param>
->>>>>>> 2c5f8d6f
         /// <since_tizen> preview </since_tizen>
         public static void Deactivate(this IRotaryActionWidget widget)
         {
@@ -155,11 +137,7 @@
         /// <summary>
         /// Activates this object that can take the Rotary event.
         /// </summary>
-<<<<<<< HEAD
-        /// <param name="obj">Target object</param>
-=======
         /// <param name="obj">Target object.</param>
->>>>>>> 2c5f8d6f
         /// <since_tizen> preview </since_tizen>
         public static void Activate(this EvasObject obj)
         {
@@ -169,11 +147,7 @@
         /// <summary>
         /// Deactivates this object that is blocked from the Rotary event.
         /// </summary>
-<<<<<<< HEAD
-        /// <param name="obj">Target object</param>
-=======
         /// <param name="obj">Target object.</param>
->>>>>>> 2c5f8d6f
         /// <since_tizen> preview </since_tizen>
         public static void Deactivate(this EvasObject obj)
         {
@@ -222,11 +196,7 @@
     /// <summary>
     /// Handler for the Rotary event.
     /// </summary>
-<<<<<<< HEAD
-    /// <param name="args">Rotary event information</param>
-=======
     /// <param name="args">The Rotary event information.</param>
->>>>>>> 2c5f8d6f
     /// <since_tizen> preview </since_tizen>
     public delegate void RotaryEventHandler(RotaryEventArgs args);
 
