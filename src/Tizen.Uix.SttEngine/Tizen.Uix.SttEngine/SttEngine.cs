﻿/*
* Copyright (c) 2016 Samsung Electronics Co., Ltd All Rights Reserved
*
* Licensed under the Apache License, Version 2.0 (the License);
* you may not use this file except in compliance with the License.
* You may obtain a copy of the License at
*
* http://www.apache.org/licenses/LICENSE-2.0
*
* Unless required by applicable law or agreed to in writing, software
* distributed under the License is distributed on an AS IS BASIS,
* WITHOUT WARRANTIES OR CONDITIONS OF ANY KIND, either express or implied.
* See the License for the specific language governing permissions and
* limitations under the License.
*/

using System;
using System.Runtime.InteropServices;
using static Interop.SttEngine;

namespace Tizen.Uix.SttEngine
{
    /// <summary>
    /// Enumeration for the audio types.
    /// </summary>
    /// <since_tizen> 4 </since_tizen>
    public enum AudioType
    {
        /// <summary>
        /// Signed 16-bit audio type, little endian.
        /// </summary>
        PcmS16Le = 0,
        /// <summary>
        /// Unsigned 8-bit audio type.
        /// </summary>
        PcmU8
    };

    /// <summary>
    /// Enumeration for the results.
    /// </summary>
    /// <since_tizen> 4 </since_tizen>
    public enum ResultEvent
    {
        /// <summary>
        /// Event when either the full matched or the final result is delivered.
        /// </summary>
        FinalResult = 0,
        /// <summary>
        /// Event when the partial matched result is delivered.
        /// </summary>
        PartialResult,
        /// <summary>
        /// Event when the recognition has failed.
        /// </summary>
        Error
    };

    /// <summary>
    /// Enumeration for the result time.
    /// </summary>
    /// <since_tizen> 4 </since_tizen>
    public enum TimeEvent
    {
        /// <summary>
        /// Event when the token is beginning type.
        /// </summary>
        Beginning = 0,
        /// <summary>
        /// Event when the token is middle type.
        /// </summary>
        Middle = 1,
        /// <summary>
        /// Event when the token is end type.
        /// </summary>
        End = 2
    };

    /// <summary>
    /// Enumeration for the speech status.
    /// </summary>
    /// <since_tizen> 4 </since_tizen>
    public enum SpeechStatus
    {
        /// <summary>
        /// Beginning point of the speech is detected.
        /// </summary>
        BeginningPointDetected = 0,
        /// <summary>
        /// End point of the speech is detected.
        /// </summary>
        EndPointDetected
    };

    /// <summary>
    /// Enumeration for representing the result message.
    /// </summary>
    /// <since_tizen> 4 </since_tizen>
    public enum ResultMessage
    {
        /// <summary>
        /// No error.
        /// </summary>
        None,
        /// <summary>
        /// Recognition failed because the speech started too soon.
        /// </summary>
        TooSoon,
        /// <summary>
        /// Recognition failed because the speech is too short.
        /// </summary>
        TooShort,
        /// <summary>
        /// Recognition failed because the speech is too long.
        /// </summary>
        TooLong,
        /// <summary>
        /// Recognition failed because the speech is too quiet to listen.
        /// </summary>
        TooQuiet,
        /// <summary>
        /// Recognition failed because the speech is too loud to listen.
        /// </summary>
        TooLoud,
        /// <summary>
        /// Recognition failed because the speech is too fast to listen.
        /// </summary>
        TooFast
    };


    /// <summary>
    /// Enumeration for the error values that can occur.
    /// </summary>
    /// <since_tizen> 4 </since_tizen>
    public enum Error
    {
        /// <summary>
        /// Successful, no error.
        /// </summary>
        None = ErrorCode.None,
        /// <summary>
        /// Out of memory.
        /// </summary>
        OutOfMemory = ErrorCode.OutOfMemory,
        /// <summary>
        /// I/O error.
        /// </summary>
        IoError = ErrorCode.IoError,
        /// <summary>
        /// Invalid parameter.
        /// </summary>
        InvalidParameter = ErrorCode.InvalidParameter,
        /// <summary>
        /// Network down (Out of network).
        /// </summary>
        NetworkDown = ErrorCode.NetworkDown,
        /// <summary>
        /// Invalid state.
        /// </summary>
        InvalidState = ErrorCode.InvalidState,
        /// <summary>
        /// Invalid language.
        /// </summary>
        InvalidLanguage = ErrorCode.InvalidLanguage,
        /// <summary>
        /// Operation failed.
        /// </summary>
        OperationFailed = ErrorCode.OperationFailed,
        /// <summary>
        /// Not supported feature of the current engine.
        /// </summary>
        NotSupportedFeature = ErrorCode.NotSupportedFeature,
        /// <summary>
        /// Not supported.
        /// </summary>
        NotSupported = ErrorCode.NotSupported,
        /// <summary>
        /// Permission denied.
        /// </summary>
        PermissionDenied = ErrorCode.PermissionDenied,
        /// <summary>
        /// Recording timed out.
        /// </summary>
        RecordingTimedOut = ErrorCode.RecordingTimedOut
    };

    /// <summary>
    /// This class represents the STT Engine, which has to be inherited to make the engine.
    /// </summary>
    /// <since_tizen> 4 </since_tizen>
    public abstract class Engine
    {
        private CallbackStructGCHandle _callbackStructGCHandle = new CallbackStructGCHandle();
        private PrivateDataSetCb _privateDataSetCb;
        private Action<string> _privateDatacallback;
        private PrivateDataRequestedCb _privateDataRequestedCb;
        private OutAction<string> _privateDataRequestedCallback;
        private static Engine _engine;
        private IntPtr _structIntPtrHandle;

        /// <summary>
        /// An action with 2 input parameters returning an error.
        /// </summary>
<<<<<<< HEAD
        /// <typeparam name="T">Generic Type for Parameter 1</typeparam>
        /// <param name="a">The Input Parameter 1</param>
        /// <param name="b">The Input Parameter 2</param>
        /// <returns>Error Value</returns>
=======
        /// <typeparam name="T">Generic type for parameter 1.</typeparam>
        /// <param name="a">The input parameter 1.</param>
        /// <param name="b">The input parameter 2.</param>
        /// <returns>Error value.</returns>
>>>>>>> 2c5f8d6f
        /// <since_tizen> 4 </since_tizen>
        public delegate Error Action<T>(T a, T b);

        /// <summary>
        /// An action with 2 out parameters returning an error.
        /// </summary>
<<<<<<< HEAD
        /// <typeparam name="T">Generic Type for Parameter 1</typeparam>
        /// <param name="a">The Input Parameter 1</param>
        /// <param name="b">The Input Parameter 2</param>
        /// <returns>Error Value</returns>
=======
        /// <typeparam name="T">Generic type for parameter 1.</typeparam>
        /// <param name="a">The input parameter 1.</param>
        /// <param name="b">The input parameter 2.</param>
        /// <returns>Error value.</returns>
>>>>>>> 2c5f8d6f
        /// <since_tizen> 4 </since_tizen>
        public delegate Error OutAction<T>(T a, out T b);

        /// <summary>
        /// Called when the STT engine provides the time stamp of result to the engine service user.
        /// This callback function is implemented by the engine service user. Therefore, the engine developer does NOT have to implement this callback function.
        /// </summary>
        /// <param name="index">The result index.</param>
        /// <param name="resultEvent">The token event.</param>
        /// <param name="text">The result text.</param>
        /// <param name="startTime">The time started speaking the result text.</param>
        /// <param name="endTime">The time finished speaking the result text.</param>
        /// <param name="userData">The user data.</param>
        /// <returns>true to continue with the next iteration of the loop, false to break out of the loop.</returns>
        /// <precondition>SendResult() should be called.</precondition>
        /// <since_tizen> 4 </since_tizen>
        public delegate bool ResultTime(int index, TimeEvent resultEvent, string text, long startTime, long endTime, IntPtr userData);

        /// <summary>
        /// Called when the STT engine informs the engine service user about the whole supported language list.
        /// This callback function is implemented by the engine service user. Therefore, the engine developer does NOT have to implement this callback function.
        /// </summary>
        /// <param name="language">The language is specified as an ISO 3166 alpha-2 two letter country-code
<<<<<<< HEAD
        /// followed by ISO 639-1 for the two-letter language code
        /// for example, "ko_KR" for Korean, "en_US" for American English</param>
        /// <param name="userData">The User data</param>
        /// <returns>true to continue with the next iteration of the loop, false to break out of the loop</returns>
        /// <precondition>ForEachSupportedLanguages() should be called</precondition>
=======
        /// followed by an ISO 639-1 for the two-letter language code.
        /// For example, "ko_KR" for Korean, "en_US" for American English.</param>
        /// <param name="userData">The user data.</param>
        /// <returns>true to continue with the next iteration of the loop, false to break out of the loop.</returns>
        /// <precondition>ForEachSupportedLanguages() should be called.</precondition>
>>>>>>> 2c5f8d6f
        /// <since_tizen> 4 </since_tizen>
        public delegate bool SupportedLanguages(string language, IntPtr userData);

        /// <summary>
        /// Called when the engine service user requests the basic information of the STT engine.
        /// </summary>
        /// <remarks>
        /// In order to upload the engine at Tizen Appstore, both a service application and a UI application are necessary. Therefore, engineSetting must be transferred to the engine service user.
        /// </remarks>
        /// <param name="engineUuid">UUID of the engine.</param>
        /// <param name="engineName">Name of the engine.</param>
        /// <param name="engineSetting">The engine setting application (UI app)'s ID.</param>
        /// <param name="useNetwork">A variable for checking whether the network is used or not.</param>
        /// <returns>
        /// The following error codes can be returned:
        /// 1. None
        /// 2. OperationFailed
        /// 3. InvalidParameter
        /// </returns>
        /// <since_tizen> 4 </since_tizen>
        public abstract Error GetInformation(out string engineUuid, out string engineName, out string engineSetting, out bool useNetwork);

        /// <summary>
        /// Called when the engine service user initializes the STT engine.
        /// This callback function is called by the engine service user to request for the STT engine to be started.
        /// </summary>
        /// <returns>
        /// The following error codes can be returned:
        /// 1. None
        /// 2. InvalidParameter
        /// 3. InvalidState
        /// 4. OperationFailed
        /// </returns>
        /// <since_tizen> 4 </since_tizen>
        public abstract Error Initialize();

        /// <summary>
        /// Called when the engine service user deinitializes the STT engine.
        /// This callback function is called by the engine service user to request for the STT engine to be deinitialized.
        /// </summary>
        /// <returns>
        /// The following error codes can be returned:
        /// 1. None
        /// 2. InvalidState
        /// </returns>
        /// <since_tizen> 4 </since_tizen>
        public abstract Error Deinitialize();

        /// <summary>
        /// Called when the engine service user gets the whole supported language list.
        /// </summary>
        /// <remarks>
        /// In this function, the engine service user's callback function 'SupportedLanguages' is invoked repeatedly for getting all the supported languages
        /// and user_data must be transferred to 'SupportedLanguages'. If 'SupportedLanguages' returns false, it should be stopped to call 'SupportedLanguages'.
        /// </remarks>
        /// <param name="callback">The callback function,</param>
        /// <param name="userData">The user data, which must be passed to the callback delegate 'SupportedLanguages'.</param>
        /// <returns>
        /// The following error codes can be returned:
        /// 1. None
        /// 2. InvalidState
        /// 3. InvalidParameter
        /// </returns>
        /// <postcondition>
        /// This callback function invokes SupportedLanguages repeatedly for getting the supported languages.
        /// </postcondition>
        /// <since_tizen> 4 </since_tizen>
        public abstract Error ForEachSupportedLanguages(SupportedLanguages callback, IntPtr userData);

        /// <summary>
        /// Called when the engine service user checks whether the corresponding language is valid or not in the STT engine.
        /// </summary>
        /// <param name="language">The language is specified as an ISO 3166 alpha-2 two letter country-code followed by an ISO 639-1 for the two-letter language code.
        /// For example, "ko_KR" for Korean, "en_US" for American English.</param>
        /// <param name="isValid">A variable for checking whether the corresponding language is valid or not. true to be valid, false to be invalid.</param>
        /// <returns>
        /// The following error codes can be returned:
        /// 1. None
        /// 2. InvalidParameter
        /// </returns>
        /// <since_tizen> 4 </since_tizen>
        public abstract Error IsValidLanguage(string language, out bool isValid);

        /// <summary>
        /// Called when the engine service user checks whether the STT engine supports silence detection.
        /// </summary>
<<<<<<< HEAD
        /// <returns>true to support silence detection, false not to support silence detection</returns>
=======
        /// <returns>true to support silence detection, false not to support silence detection.</returns>
>>>>>>> 2c5f8d6f
        /// <since_tizen> 4 </since_tizen>
        public abstract bool SupportSilenceDetection();

        /// <summary>
        /// Called when the engine service user checks whether the STT engine supports the corresponding recognition type.
        /// </summary>
        /// <param name="type">The type for recognition, "stt.recognition.type.FREE", or "stt.recognition.type.FREE.PARTIAL".</param>
        /// <param name="isSupported">A variable for checking whether the STT engine supports the corresponding recognition type.
        /// true to support the recognition type, false not to support the recognition type.</param>
        /// <returns>
        /// The following error codes can be returned:
        /// 1. None
        /// 2. InvalidParameter
        /// </returns>
        /// <since_tizen> 4 </since_tizen>
        public abstract Error SupportRecognitionType(string type, out bool isSupported);

        /// <summary>
        /// Called when the engine service user gets the proper recording format of the STT engine.
        /// The recording format is used for creating the recorder.
        /// </summary>
        /// <param name="types">The format used by the recorder.</param>
        /// <param name="rate">The sample rate used by the recorder.</param>
        /// <param name="channels">The number of channels used by the recorder.</param>
        /// <returns>
        /// The following error codes can be returned:
        /// 1. None
        /// 2. InvalidState
        /// </returns>
        /// <since_tizen> 4 </since_tizen>
        public abstract Error GetRecordingFormat(out AudioType types, out int rate, out int channels);

        /// <summary>
        /// Called when the engine service user sets the silence detection.
        /// If the engine service user sets this option as 'TRUE', the STT engine will detect the silence (EPD) and send the callback event about it.
        /// </summary>
        /// <param name="isSet">A variable for setting the silence detection. true to detect the silence, false not to detect the silence.</param>
        /// <returns>
        /// The following error codes can be returned:
        /// 1. None
        /// 2. InvalidState
        /// 3. NotSupportedFeature
        /// </returns>
        /// <since_tizen> 4 </since_tizen>
        public abstract Error SetSilenceDetection(bool isSet);

        /// <summary>
        /// Called when the engine service user requests for the STT engine to check whether the application agreed the usage of the STT engine.
        /// This callback function is called when the engine service user requests for the STT engine to check the application's agreement about using the engine.
        /// According to the need, the engine developer can provide some user interfaces to check the agreement.
        /// </summary>
        /// <param name="appid">The Application ID</param>
        /// <param name="isAgreed">A variable for checking whether the application agreed to use the STT engine or not. true to agree, false to disagree.</param>
        /// <returns>
        /// The following error codes can be returned:
        /// 1. None
        /// 2. InvalidState
        /// 3. NotSupportedFeature
        /// </returns>
        /// <since_tizen> 4 </since_tizen>
        public abstract Error CheckAppAgreed(string appid, out bool isAgreed);

        /// <summary>
        /// Called when the engine service user checks whether STT engine needs the application's credential.
        /// </summary>
<<<<<<< HEAD
        /// <returns>true if Stt engine needs the application's credential, otherwise false </returns>
=======
        /// <returns>true if the STT engine needs the application's credential, otherwise false.</returns>
>>>>>>> 2c5f8d6f
        /// <since_tizen> 4 </since_tizen>
        public abstract bool NeedAppCredential();

        /// <summary>
        /// Called when the engine service user gets the result time information(stamp).
        /// </summary>
        /// <remarks>
        /// In this function, the engine service user's callback delegate 'ResultTime' is invoked repeatedly for sending the time information to the engine service user
        /// and user_data must be transferred to 'ResultTime'. If 'ResultTime' returns false, it should be stopped to call 'ResultTime'.
        /// timeInfo is transferred from SendResult. The type of timeInfo is up to the STT engine developer.
        /// </remarks>
        /// <param name="timeInfo">The time information.</param>
        /// <param name="callback">The callback function.</param>
        /// <param name="userData">The user data, which must be passed to the callback function ResultTime.</param>
        /// <returns>
        /// The following error codes can be returned:
        /// 1. None
        /// 2. InvalidState
        /// 3. InvalidParameter
        /// </returns>
        /// <precondition>
        /// SendResult will invoke this function.
        /// </precondition>
        /// <postcondition>
        /// This function invokes the ResultTime repeatedly for getting the result time information.
        /// </postcondition>
        /// <since_tizen> 4 </since_tizen>
        public abstract Error ForEachResultTime(IntPtr timeInfo, ResultTime callback, IntPtr userData);

        /// <summary>
        /// Called when the engine service user starts to recognize the recording data.
        /// In this callback function, the STT engine must transfer the recognition result and userData to the engine service user using SendResult().
        /// Also, if the STT engine needs the application's credential, it sets the credential granted to the application.
        /// </summary>
        /// <param name="language">The language is specified as an ISO 3166 alpha-2 two letter country-code followed by an ISO 639-1 for the two-letter language code.
        /// For example, "ko_KR" for Korean, "en_US" for American English.</param>
        /// <param name="type">The recognition type, "stt.recognition.type.FREE", or "stt.recognition.type.FREE.PARTIAL".</param>
        /// <param name="appid">The application ID.</param>
        /// <param name="credential">The credential granted to the application.</param>
        /// <param name="userData">The user data to be passed to the callback function.</param>
        /// <returns>
        /// The following error codes can be returned:
        /// 1. None
        /// 2. InvalidState
        /// 3. InvalidParameter
        /// 4. InvalidLanguage
        /// 5. OperationFailed
        /// 6. NetworkDown
        /// </returns>
        /// <precondition>
        /// The engine is not in recognition processing.
        /// </precondition>
        /// <since_tizen> 4 </since_tizen>
        public abstract Error Start(string language, string type, string appid, string credential, IntPtr userData);

        /// <summary>
        /// Called when the engine service user sets and sends the recording data for speech recognition.
        /// This callback function is called by the engine service user to send the recording data to the STT engine. The engine receives the recording data and uses for speech recognition. 
        /// This function should be returned immediately after recording data copy.
        /// </summary>
        /// <param name="data">The recording data.</param>
        /// <param name="length">The length of the recording data.</param>
        /// <returns>
        /// The following error codes can be returned:
        /// 1. None
        /// 2. InvalidState
        /// 3. InvalidParameter
        /// 4. OperationFailed
        /// </returns>
        /// <precondition>
        /// Start should succeed.</precondition>
        /// <postcondition>
        /// If the engine supports partial result, SendResult() should be invoked.</postcondition>
        /// <since_tizen> 4 </since_tizen>
        public abstract Error SetRecordingData(string data, uint length);

        /// <summary>
        /// Called when the engine service user stops to recognize the recording data.
        /// This callback function is called by the engine service user to stop recording and to get the recognition result.
        /// </summary>
        /// <returns>The following error codes can be returned:
        /// 1. None
        /// 2. InvalidState
        /// 3. OperationFailed
        /// 4. NetworkDown
        /// </returns>
        /// <precondition>
        /// Start should succeed.</precondition>
        /// <postcondition>
<<<<<<< HEAD
        /// After processing of the engine, , SendResult() should be invoked.</postcondition>
=======
        /// After processing of the engine, SendResult() should be invoked.</postcondition>
>>>>>>> 2c5f8d6f
        /// <since_tizen> 4 </since_tizen>
        public abstract Error Stop();

        /// <summary>
        /// Called when the engine service user cancels to recognize the recording data.
        /// This callback function is called by the engine service user to cancel to recognize the recording data. Also, when starting the recorder is failed, this function is called.
        /// </summary>
        /// <returns>
        /// The following error codes can be returned:
        /// 1. None
        /// 2. InvalidState
        /// </returns>
<<<<<<< HEAD
        /// <precondition>Stt engine is in recognition processing or recording.</precondition>
=======
        /// <precondition>The STT engine is in recognition processing or recording.</precondition>
>>>>>>> 2c5f8d6f
        /// <since_tizen> 4 </since_tizen>
        public abstract Error Cancel();

        /// <summary>
        /// Public constructor.
        /// </summary>
        /// <feature>
        /// http://tizen.org/feature/speech.recognition
        /// http://tizen.org/feature/microphone
        /// </feature>
        /// <since_tizen> 4 </since_tizen>
        public Engine()
        {
            _engine = this;
        }

        /// <summary>
        /// Main function for the Speech-To-Text (STT) engine.
        /// This function is the main function for operating the STT engine.
        /// </summary>
        /// <privilege>
        /// http://tizen.org/privilege/recorder
        /// </privilege>
        /// <feature>
        /// http://tizen.org/feature/speech.recognition
        /// http://tizen.org/feature/microphone
        /// </feature>
        /// <remarks>
        /// ServiceAppMain should be used for working the engine after this function.
        /// </remarks>
<<<<<<< HEAD
        /// <param name="argc">The Number of Arguments</param>
        /// <param name="argv">The Arguments Array</param>
        /// <exception cref="UnauthorizedAccessException">Thrown in case of Permission denied</exception>
        /// <exception cref="NotSupportedException">Thrown in case of Not supported</exception>
        /// <exception cref="InvalidOperationException">thrown in case of Operation failure</exception>
=======
        /// <param name="argc">The number of arguments.</param>
        /// <param name="argv">The arguments array.</param>
        /// <exception cref="UnauthorizedAccessException">Thrown in case of permission denied.</exception>
        /// <exception cref="NotSupportedException">Thrown in case of not supported.</exception>
        /// <exception cref="InvalidOperationException">Thrown in case of an operation failure.</exception>
>>>>>>> 2c5f8d6f
        /// <since_tizen> 4 </since_tizen>
        public void EngineMain(int argc, string[] argv)
        {
            _callbackStructGCHandle.CallbackStruct.version = 1;
            _callbackStructGCHandle.CallbackStruct.getInfo = _getInfoCb;
            _callbackStructGCHandle.CallbackStruct.initialize = Initialize;
            _callbackStructGCHandle.CallbackStruct.deinitialize = _deinitializeCb;
            _callbackStructGCHandle.CallbackStruct.supportedLanaguge = ForEachSupportedLanguages;
            _callbackStructGCHandle.CallbackStruct.validLanaguage = _isValidLanguageCb;
            _callbackStructGCHandle.CallbackStruct.silence = SupportSilenceDetection;
            _callbackStructGCHandle.CallbackStruct.recognitionType = SupportRecognitionType;
            _callbackStructGCHandle.CallbackStruct.recordingFormat = GetRecordingFormat;
            _callbackStructGCHandle.CallbackStruct.resultTime = ForEachResultTime;
            _callbackStructGCHandle.CallbackStruct.silenceDetection = SetSilenceDetection;
            _callbackStructGCHandle.CallbackStruct.start = _startCb;
            _callbackStructGCHandle.CallbackStruct.recordingData = SetRecordingData;
            _callbackStructGCHandle.CallbackStruct.stop = Stop;
            _callbackStructGCHandle.CallbackStruct.cancel = Cancel;
            _callbackStructGCHandle.CallbackStruct.checkAppAgreed = CheckAppAgreed;
            _callbackStructGCHandle.CallbackStruct.needAppCredential = NeedAppCredential;
            _structIntPtrHandle = Marshal.AllocHGlobal(Marshal.SizeOf(_callbackStructGCHandle.CallbackStruct));
            Marshal.StructureToPtr<RequestCallbackStruct>(_callbackStructGCHandle.CallbackStruct, _structIntPtrHandle, false);
            Error error = STTEMain(argc, argv, _structIntPtrHandle);
            if (error != Error.None)
            {
                Log.Error(LogTag, "STTEMain Failed with error " + error);
                throw ExceptionFactory.CreateException((ErrorCode)error);
            }

            Log.Info(LogTag, "After STTEMain");
        }

        /// <summary>
        /// Sends the recognition result to the engine service user.
        /// </summary>
        /// <feature>
        /// http://tizen.org/feature/speech.recognition
        /// http://tizen.org/feature/microphone
        /// </feature>
        /// <remarks>
        /// This API is used in SetRecordingData() and Stop(), when the STT engine sends the recognition result to the engine service user.
        /// This function is called in the following situations: 1) After Stop() is called, 2) The end point of speech is detected from recording, or 3) Partial result is occurred.
        /// The recognition result must be transferred to the engine service user through this function. Also, the timeInfo must be transferred to ForEachResultTime().
        /// The type of timeInfo is up to the STT engine developer.
        /// </remarks>
        /// <param name="resultEvent">The result event.</param>
        /// <param name="type">The recognition type, "stt.recognition.type.FREE", or "stt.recognition.type.FREE.PARTIAL".</param>
        /// <param name="result">Result texts.</param>
        /// <param name="resultCount">Result text count.</param>
        /// <param name="msg">Engine message.</param>
        /// <param name="timeInfo">The time information.</param>
        /// <exception cref="UnauthorizedAccessException">Thrown in case of permission denied.</exception>
        /// <exception cref="NotSupportedException">Thrown in case of not supported.</exception>
        /// <exception cref="InvalidOperationException">Thrown in case of an operation failure.</exception>
        /// <precondition>
        /// The EngineMain function should be invoked before this function is called. Stop will invoke this function.
        /// </precondition>
        /// <postcondition>
        /// This function invokes ForEachResultTime
        /// </postcondition>
        /// <since_tizen> 4 </since_tizen>
        public void SendResult(ResultEvent resultEvent, string type, string[] result, int resultCount, ResultMessage msg, IntPtr timeInfo)
        {
            if ((result != null) && (result.Length != 0))
            {

                string message = "stt.result.message.none";
                switch (msg)
                {
                    case ResultMessage.None:
                    message = "stt.result.message.none";
                    break;

                    case ResultMessage.TooFast:
                    message = "stt.result.message.error.too.fast";
                    break;

                    case ResultMessage.TooLong:
                    message = "stt.result.message.error.too.long";
                    break;

                    case ResultMessage.TooLoud:
                    message = "stt.result.message.error.too.loud";
                    break;

                    case ResultMessage.TooQuiet:
                    message = "stt.result.message.error.too.quiet";
                    break;

                    case ResultMessage.TooShort:
                    message = "stt.result.message.error.too.short";
                    break;

                    case ResultMessage.TooSoon:
                    message = "stt.result.message.error.too.soon";
                    break;
                }

                Error error = STTESendResult(resultEvent, type, result, resultCount, message, timeInfo, IntPtr.Zero);
                if (error != Error.None)
                {
                    Log.Error(LogTag, "STTESendResult Failed with error " + error);
                    throw ExceptionFactory.CreateException((ErrorCode)error);
                }

            }
            else
            {
                throw new ArgumentNullException("result", "is null or empty");
            }
        }

        /// <summary>
        /// Sends the error to the engine service user.
        /// </summary>
        /// <feature>
        /// http://tizen.org/feature/speech.recognition
        /// http://tizen.org/feature/microphone
        /// </feature>
        /// <param name="error">The error reason.</param>
        /// <param name="msg">The error message.</param>
        /// <exception cref="UnauthorizedAccessException">Thrown in case of permission denied.</exception>
        /// <exception cref="NotSupportedException">Thrown in case of not supported.</exception>
        /// <exception cref="InvalidOperationException">Thrown in case of an operation failure.</exception>
        /// <precondition>
        /// The main function should be invoked before this function is called.
        /// </precondition>
        /// <since_tizen> 4 </since_tizen>
        public void SendError(Error error, string msg)
        {
            Error err = STTESendError(error, msg);
            if (err != Error.None)
            {
                Log.Error(LogTag, "SendError Failed with error " + err);
                throw ExceptionFactory.CreateException((ErrorCode)error);
            }
        }

        /// <summary>
        /// Sends the speech status to the engine service user when the STT engine notifies the change of the speech status.
        /// </summary>
        /// <feature>
        /// http://tizen.org/feature/speech.recognition
        /// http://tizen.org/feature/microphone
        /// </feature>
        /// <remarks>
        /// This API is invoked when the STT engine wants to notify the change of the speech status anytime. Note that this API can be invoked for recognizing the speech.
        /// </remarks>
        /// <param name="status">SpeechStatus</param>
        /// <exception cref="UnauthorizedAccessException">Thrown in case of permission denied.</exception>
        /// <exception cref="NotSupportedException">Thrown in case of not supported.</exception>
        /// <exception cref="InvalidOperationException">Thrown in case of an operation failure.</exception>
        /// <precondition>
        /// The main function should be invoked before this function is called. The Start() and SetRecordingData() will invoke this function.
        /// </precondition>
        /// <since_tizen> 4 </since_tizen>
        public void SendSpeechStatus(SpeechStatus status)
        {
            Error error = STTESendSpeechStatus(status, IntPtr.Zero);
            if (error != Error.None)
            {
                Log.Error(LogTag, "SendSpeechStatus Failed with error " + error);
                throw ExceptionFactory.CreateException((ErrorCode)error);
            }

        }

        /// <summary>
        /// Sets a callback function for setting the private data.
        /// </summary>
        /// <privilege>
        /// http://tizen.org/privilege/recorder
        /// </privilege>
        /// <feature>
        /// http://tizen.org/feature/speech.recognition
        /// http://tizen.org/feature/microphone
        /// </feature>
        /// <param name="callback">
        /// Called when the STT engine receives the private data from the engine service user.
        /// This callback function is called when the engine service user sends the private data to the STT engine.
        /// In Parameters:
        /// a = Key -- The key field of private data
        /// b = data -- The data field of private data
        /// The following error codes can be returned:
        /// 1. None
        /// 2. InvalidParameter
        /// 3. OperationFailed
        /// </param>
        /// <exception cref="ArgumentException">Thrown in case of an invalid parameter.</exception>
        /// <exception cref="UnauthorizedAccessException">Thrown in case of permission denied.</exception>
        /// <exception cref="NotSupportedException">Thrown in case of not supported.</exception>
        /// <exception cref="InvalidOperationException">Thrown in case of an operation failure.</exception>
        /// <precondition>
        /// The main function should be invoked before this function is called.
        /// </precondition>
        /// <since_tizen> 4 </since_tizen>
        public void SetPrivateDataSetDelegate(Action<string> callback)
        {
            if (null == callback)
            {
                Log.Error(LogTag, "callback is null");
                throw ExceptionFactory.CreateException(ErrorCode.InvalidParameter);
            }

            _privateDatacallback = callback;
            _privateDataSetCb = (string key, string data) =>
            {
                return _privateDatacallback.Invoke(key, data);
            };
            Error error = STTESetPrivateDataSetCb(_privateDataSetCb);
            if (error != Error.None)
            {
                Log.Error(LogTag, "SetPrivateDataSetDelegate Failed with error " + error);
                throw ExceptionFactory.CreateException((ErrorCode)error);
            }

        }

        /// <summary>
        /// Sets a callback delegate for requesting the private data.
        /// </summary>
        /// <privilege>
        /// http://tizen.org/privilege/recorder
        /// </privilege>
        /// <feature>
        /// http://tizen.org/feature/speech.recognition
        /// http://tizen.org/feature/microphone
        /// </feature>
        /// <param name="callback">The callback function.
        /// Called when the STT engine provides the engine service user with the private data.
        /// This callback function is called when the engine service user gets the private data from the STT engine.
        /// Out parameters:
        /// a = Key -- The key field of private data
        /// b = data -- The data field of private data
        /// The following error codes can be returned:
        /// 1. None
        /// 2. InvalidParameter
        /// 3. OperationFailed
        /// </param>
        /// <exception cref="ArgumentException">Thrown in case of an invalid parameter.</exception>
        /// <exception cref="UnauthorizedAccessException">Thrown in case of permission denied.</exception>
        /// <exception cref="NotSupportedException">Thrown in case of not supported.</exception>
        /// <exception cref="InvalidOperationException">Thrown in case of an operation failure.</exception>
        /// <precondition>
        /// The main function should be invoked before this function is called.
        /// </precondition>
        /// <since_tizen> 4 </since_tizen>
        public void SetPrivateDataRequestedDelegate(OutAction<string> callback)
        {
            if (null == callback)
            {
                Log.Error(LogTag, "callback is null");
                throw ExceptionFactory.CreateException(ErrorCode.InvalidParameter);
            }

            _privateDataRequestedCallback = callback;
            _privateDataRequestedCb = (string key, out string data) =>
            {
                return _privateDataRequestedCallback.Invoke(key, out data);
            };
            Error error = STTESetPrivateDataRequestedCb(_privateDataRequestedCb);
            if (error != Error.None)
            {
                Log.Error(LogTag, "SetPrivateDataRequestedDelegate Failed with error " + error);
                throw ExceptionFactory.CreateException((ErrorCode)error);
            }

        }

        private StartCb _startCb = (IntPtr language, IntPtr type, IntPtr appid, IntPtr credential, IntPtr userData) =>
        {
            string lan = null;
            string typ = null;
            string apid = null;
            string cre = null;
            if (language != null)
                lan = Marshal.PtrToStringAnsi(language);
            if (type != null)
                typ = Marshal.PtrToStringAnsi(type);
            if (appid != null)
                apid = Marshal.PtrToStringAnsi(appid);
            if (credential != null)
                cre = Marshal.PtrToStringAnsi(credential);
            return _engine.Start(lan, typ, apid, cre, IntPtr.Zero);
        };

        private IsValidLanguageCb _isValidLanguageCb = (IntPtr langauge, IntPtr isValid) =>
        {
            string langaugeStr = Marshal.PtrToStringAnsi(langauge);
            bool valid;
            Error err = _engine.IsValidLanguage(langaugeStr, out valid);
            if (valid == true)
            {
                Marshal.WriteByte(isValid, 0, 1);
            }
            else
            {
                Marshal.WriteByte(isValid, 0, 0);
            }
            return err;
        };

        private GetInfoCb _getInfoCb = (out IntPtr engineUuid, out IntPtr engineName, out IntPtr engineSetting, out IntPtr useNetwork) =>
        {
            string uuid;
            string name;
            string setting;
            bool network;
            Error err = _engine.GetInformation(out uuid, out name, out setting, out network);
            int size = Marshal.SizeOf<int>();
            IntPtr pBool = Marshal.AllocHGlobal(size);
            if (network == true)
            {
                Marshal.WriteInt32(pBool, 0, 1);
            }
            else
            {
                Marshal.WriteInt32(pBool, 0, 0);
            }
            engineUuid = Marshal.StringToHGlobalAnsi(uuid);
            engineName = Marshal.StringToHGlobalAnsi(name);
            engineSetting = Marshal.StringToHGlobalAnsi(setting);
            useNetwork = pBool;
            return err;
        };

        private DeinitializeCb _deinitializeCb = () =>
        {
            Marshal.FreeHGlobal(_engine._structIntPtrHandle);
            return _engine.Deinitialize();
        };
    }
}<|MERGE_RESOLUTION|>--- conflicted
+++ resolved
@@ -202,34 +202,20 @@
         /// <summary>
         /// An action with 2 input parameters returning an error.
         /// </summary>
-<<<<<<< HEAD
-        /// <typeparam name="T">Generic Type for Parameter 1</typeparam>
-        /// <param name="a">The Input Parameter 1</param>
-        /// <param name="b">The Input Parameter 2</param>
-        /// <returns>Error Value</returns>
-=======
         /// <typeparam name="T">Generic type for parameter 1.</typeparam>
         /// <param name="a">The input parameter 1.</param>
         /// <param name="b">The input parameter 2.</param>
         /// <returns>Error value.</returns>
->>>>>>> 2c5f8d6f
         /// <since_tizen> 4 </since_tizen>
         public delegate Error Action<T>(T a, T b);
 
         /// <summary>
         /// An action with 2 out parameters returning an error.
         /// </summary>
-<<<<<<< HEAD
-        /// <typeparam name="T">Generic Type for Parameter 1</typeparam>
-        /// <param name="a">The Input Parameter 1</param>
-        /// <param name="b">The Input Parameter 2</param>
-        /// <returns>Error Value</returns>
-=======
         /// <typeparam name="T">Generic type for parameter 1.</typeparam>
         /// <param name="a">The input parameter 1.</param>
         /// <param name="b">The input parameter 2.</param>
         /// <returns>Error value.</returns>
->>>>>>> 2c5f8d6f
         /// <since_tizen> 4 </since_tizen>
         public delegate Error OutAction<T>(T a, out T b);
 
@@ -253,19 +239,11 @@
         /// This callback function is implemented by the engine service user. Therefore, the engine developer does NOT have to implement this callback function.
         /// </summary>
         /// <param name="language">The language is specified as an ISO 3166 alpha-2 two letter country-code
-<<<<<<< HEAD
-        /// followed by ISO 639-1 for the two-letter language code
-        /// for example, "ko_KR" for Korean, "en_US" for American English</param>
-        /// <param name="userData">The User data</param>
-        /// <returns>true to continue with the next iteration of the loop, false to break out of the loop</returns>
-        /// <precondition>ForEachSupportedLanguages() should be called</precondition>
-=======
         /// followed by an ISO 639-1 for the two-letter language code.
         /// For example, "ko_KR" for Korean, "en_US" for American English.</param>
         /// <param name="userData">The user data.</param>
         /// <returns>true to continue with the next iteration of the loop, false to break out of the loop.</returns>
         /// <precondition>ForEachSupportedLanguages() should be called.</precondition>
->>>>>>> 2c5f8d6f
         /// <since_tizen> 4 </since_tizen>
         public delegate bool SupportedLanguages(string language, IntPtr userData);
 
@@ -352,11 +330,7 @@
         /// <summary>
         /// Called when the engine service user checks whether the STT engine supports silence detection.
         /// </summary>
-<<<<<<< HEAD
-        /// <returns>true to support silence detection, false not to support silence detection</returns>
-=======
         /// <returns>true to support silence detection, false not to support silence detection.</returns>
->>>>>>> 2c5f8d6f
         /// <since_tizen> 4 </since_tizen>
         public abstract bool SupportSilenceDetection();
 
@@ -422,11 +396,7 @@
         /// <summary>
         /// Called when the engine service user checks whether STT engine needs the application's credential.
         /// </summary>
-<<<<<<< HEAD
-        /// <returns>true if Stt engine needs the application's credential, otherwise false </returns>
-=======
         /// <returns>true if the STT engine needs the application's credential, otherwise false.</returns>
->>>>>>> 2c5f8d6f
         /// <since_tizen> 4 </since_tizen>
         public abstract bool NeedAppCredential();
 
@@ -516,11 +486,7 @@
         /// <precondition>
         /// Start should succeed.</precondition>
         /// <postcondition>
-<<<<<<< HEAD
-        /// After processing of the engine, , SendResult() should be invoked.</postcondition>
-=======
         /// After processing of the engine, SendResult() should be invoked.</postcondition>
->>>>>>> 2c5f8d6f
         /// <since_tizen> 4 </since_tizen>
         public abstract Error Stop();
 
@@ -533,11 +499,7 @@
         /// 1. None
         /// 2. InvalidState
         /// </returns>
-<<<<<<< HEAD
-        /// <precondition>Stt engine is in recognition processing or recording.</precondition>
-=======
         /// <precondition>The STT engine is in recognition processing or recording.</precondition>
->>>>>>> 2c5f8d6f
         /// <since_tizen> 4 </since_tizen>
         public abstract Error Cancel();
 
@@ -568,19 +530,11 @@
         /// <remarks>
         /// ServiceAppMain should be used for working the engine after this function.
         /// </remarks>
-<<<<<<< HEAD
-        /// <param name="argc">The Number of Arguments</param>
-        /// <param name="argv">The Arguments Array</param>
-        /// <exception cref="UnauthorizedAccessException">Thrown in case of Permission denied</exception>
-        /// <exception cref="NotSupportedException">Thrown in case of Not supported</exception>
-        /// <exception cref="InvalidOperationException">thrown in case of Operation failure</exception>
-=======
         /// <param name="argc">The number of arguments.</param>
         /// <param name="argv">The arguments array.</param>
         /// <exception cref="UnauthorizedAccessException">Thrown in case of permission denied.</exception>
         /// <exception cref="NotSupportedException">Thrown in case of not supported.</exception>
         /// <exception cref="InvalidOperationException">Thrown in case of an operation failure.</exception>
->>>>>>> 2c5f8d6f
         /// <since_tizen> 4 </since_tizen>
         public void EngineMain(int argc, string[] argv)
         {
