--- conflicted
+++ resolved
@@ -22,11 +22,7 @@
     /// <summary>
     /// A class to manage the USB interfaces.
     /// </summary>
-<<<<<<< HEAD
-    /// <since_tizen> 5 </since_tizen>
-=======
     /// <since_tizen> 4 </since_tizen>
->>>>>>> 2c5f8d6f
     public class UsbInterface
     {
         internal readonly Interop.UsbInterfaceHandle _handle;
@@ -43,13 +39,9 @@
         /// <summary>
         /// Gets the number of a given interface.
         /// </summary>
-<<<<<<< HEAD
         /// <feature>http://tizen.org/feature/usb.host</feature>
         /// <exception cref="NotSupportedException">The required feature is not supported.</exception>
-        /// <since_tizen> 5 </since_tizen>
-=======
         /// <since_tizen> 4 </since_tizen>
->>>>>>> 2c5f8d6f
         public int Id
         {
             get
@@ -62,13 +54,9 @@
         /// <summary>
         /// Sets an alternative setting. Use the index of a new alternative setting for a given interface.
         /// </summary>
-<<<<<<< HEAD
         /// <feature>http://tizen.org/feature/usb.host</feature>
         /// <exception cref="NotSupportedException">The required feature is not supported.</exception>
-        /// <since_tizen> 5 </since_tizen>
-=======
         /// <since_tizen> 4 </since_tizen>
->>>>>>> 2c5f8d6f
         public int AlternateSetting
         {
             set
@@ -81,13 +69,9 @@
         /// <summary>
         /// A dictionary for mapping the endpoint IDs to endpoint instances for a given interface.
         /// </summary>
-<<<<<<< HEAD
         /// <feature>http://tizen.org/feature/usb.host</feature>
         /// <exception cref="NotSupportedException">The required feature is not supported.</exception>
-        /// <since_tizen> 5 </since_tizen>
-=======
         /// <since_tizen> 4 </since_tizen>
->>>>>>> 2c5f8d6f
         public IReadOnlyDictionary<int, UsbEndpoint> Endpoints
         {
             get
@@ -113,7 +97,6 @@
         /// <summary>
         /// Gets the string describing an interface.
         /// </summary>
-<<<<<<< HEAD
         /// <feature>http://tizen.org/feature/usb.host</feature>
         /// <exception cref="NotSupportedException">The required feature is not supported.</exception>
         /// <exception cref="InvalidOperationException">
@@ -123,11 +106,6 @@
         public string InterfaceString
         {
             get
-=======
-        /// <returns></returns>
-        /// <since_tizen> 4 </since_tizen>
-        public string InterfaceString()
->>>>>>> 2c5f8d6f
         {
             ThrowIfDisposed();
                 _parent.ThrowIfDeviceNotOpened();
@@ -138,21 +116,13 @@
         /// <summary>
         /// Claims the interface on a device. The interface must be claimed first to perform I/O operations.
         /// </summary>
-<<<<<<< HEAD
-        /// <param name="force">Set to true to auto detach kernel driver, false otherwise.</param>
+        /// <param name="force">Set to true to auto detach the kernel driver, false otherwise.</param>
         /// <feature>http://tizen.org/feature/usb.host</feature>
         /// <exception cref="NotSupportedException">The required feature is not supported.</exception>
-=======
-        /// <param name="force">Set to true to auto detach the kernel driver, false otherwise.</param>
->>>>>>> 2c5f8d6f
         /// <exception cref="InvalidOperationException">
-        /// Throws an exception if the device is disconnected, or not opened for an operation, or another program or driver has claimed the interface.
+        /// Throws an exception if device is disconnected or not opened for operation or another program or driver has claimed the interface.
         /// </exception>
-<<<<<<< HEAD
-        /// <since_tizen> 5 </since_tizen>
-=======
         /// <since_tizen> 4 </since_tizen>
->>>>>>> 2c5f8d6f
         public void Claim(bool force)
         {
             ThrowIfDisposed();
@@ -171,17 +141,11 @@
         /// <summary>
         /// Releases the previously claimed interface.
         /// </summary>
-<<<<<<< HEAD
         /// <feature>http://tizen.org/feature/usb.host</feature>
         /// <exception cref="NotSupportedException">The required feature is not supported.</exception>
         /// <exception cref="InvalidOperationException">Throws exception if device is disconnected or not opened for operation.</exception>
         /// <exception cref="UnauthorizedAccessException">Throws exception if user has insufficient permission on device.</exception>
-        /// <since_tizen> 5 </since_tizen>
-=======
-        /// <exception cref="InvalidOperationException">Throws an exception if the device is disconnected or not opened for an operation.</exception>
-        /// <exception cref="UnauthorizedAccessException">Throws an exception if the user has insufficient permission on the device.</exception>
         /// <since_tizen> 4 </since_tizen>
->>>>>>> 2c5f8d6f
         public void Release()
         {
             ThrowIfDisposed();
