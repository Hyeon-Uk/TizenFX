/*
 * Copyright (c) 2016 Samsung Electronics Co., Ltd All Rights Reserved
 *
 * Licensed under the Apache License, Version 2.0 (the License);
 * you may not use this file except in compliance with the License.
 * You may obtain a copy of the License at
 *
 * http://www.apache.org/licenses/LICENSE-2.0
 *
 * Unless required by applicable law or agreed to in writing, software
 * distributed under the License is distributed on an AS IS BASIS,
 * WITHOUT WARRANTIES OR CONDITIONS OF ANY KIND, either express or implied.
 * See the License for the specific language governing permissions and
 * limitations under the License.
 */

using System;
using System.Collections.Generic;

namespace ElmSharp
{
    /// <summary>
    /// EcoreAnimator is a helper class. It provides the functions to manage animations.
    /// </summary>
    /// <since_tizen> preview </since_tizen>
    public static class EcoreAnimator
    {
        static readonly Dictionary<int, Func<bool>> _taskMap = new Dictionary<int, Func<bool>>();
        static readonly Object _taskLock = new Object();
        static int _newTaskId = 0;

        static Interop.Ecore.EcoreTaskCallback _nativeHandler;

        static EcoreAnimator()
        {
            _nativeHandler = NativeHandler;
        }

        /// <summary>
        /// Gets the current system time as a floating point value in seconds.
        /// </summary>
        /// <returns>Current system time</returns>
        /// <since_tizen> preview </since_tizen>
        public static double GetCurrentTime()
        {
            return Interop.Ecore.ecore_time_get();
        }

        /// <summary>
        /// Adds an animator to call <paramref name="handler"/> at every animation tick during the main loop execution.
        /// </summary>
<<<<<<< HEAD
        /// <param name="handler">The function to call when it ticks off</param>
        /// <returns>A handle to the new animator</returns>
=======
        /// <param name="handler">The function to call when it ticks off.</param>
        /// <returns>A handle to the new animator.</returns>
>>>>>>> 2c5f8d6f
        /// <since_tizen> preview </since_tizen>
        public static IntPtr AddAnimator(Func<bool> handler)
        {
            int id = RegistHandler(handler);
            return Interop.Ecore.ecore_animator_add(_nativeHandler, (IntPtr)id);
        }

        /// <summary>
        /// Removes the specified animator from the animator list.
        /// </summary>
<<<<<<< HEAD
        /// <param name="anim">The specified animator handle</param>
=======
        /// <param name="anim">The specified animator handle.</param>
>>>>>>> 2c5f8d6f
        /// <since_tizen> preview </since_tizen>
        public static void RemoveAnimator(IntPtr anim)
        {
            int taskId = (int)Interop.Ecore.ecore_animator_del(anim);
            _taskMap.Remove(taskId);
        }

        static int RegistHandler(Func<bool> task)
        {
            int taskId;
            lock (_taskLock)
            {
                taskId = _newTaskId++;
            }
            _taskMap[taskId] = task;
            return taskId;
        }

        static bool NativeHandler(IntPtr userData)
        {
            int task_id = (int)userData;
            Func<bool> userAction = null;
            _taskMap.TryGetValue(task_id, out userAction);
            return (userAction != null) ? userAction() : false;
        }

    }
}<|MERGE_RESOLUTION|>--- conflicted
+++ resolved
@@ -49,13 +49,8 @@
         /// <summary>
         /// Adds an animator to call <paramref name="handler"/> at every animation tick during the main loop execution.
         /// </summary>
-<<<<<<< HEAD
-        /// <param name="handler">The function to call when it ticks off</param>
-        /// <returns>A handle to the new animator</returns>
-=======
         /// <param name="handler">The function to call when it ticks off.</param>
         /// <returns>A handle to the new animator.</returns>
->>>>>>> 2c5f8d6f
         /// <since_tizen> preview </since_tizen>
         public static IntPtr AddAnimator(Func<bool> handler)
         {
@@ -66,11 +61,7 @@
         /// <summary>
         /// Removes the specified animator from the animator list.
         /// </summary>
-<<<<<<< HEAD
-        /// <param name="anim">The specified animator handle</param>
-=======
         /// <param name="anim">The specified animator handle.</param>
->>>>>>> 2c5f8d6f
         /// <since_tizen> preview </since_tizen>
         public static void RemoveAnimator(IntPtr anim)
         {
