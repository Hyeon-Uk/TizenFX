/*
 * Copyright (c) 2016 Samsung Electronics Co., Ltd All Rights Reserved
 *
 * Licensed under the Apache License, Version 2.0 (the License);
 * you may not use this file except in compliance with the License.
 * You may obtain a copy of the License at
 *
 * http://www.apache.org/licenses/LICENSE-2.0
 *
 * Unless required by applicable law or agreed to in writing, software
 * distributed under the License is distributed on an AS IS BASIS,
 * WITHOUT WARRANTIES OR CONDITIONS OF ANY KIND, either express or implied.
 * See the License for the specific language governing permissions and
 * limitations under the License.
 */

using System;

namespace ElmSharp
{
    /// <summary>
    /// The Polygon is a widget that is used to draw a polygon (filled).
    /// </summary>
    /// <since_tizen> preview </since_tizen>
    public class Polygon : EvasObject
    {
        /// <summary>
        /// Creates and initializes a new instance of the Polygon class.
        /// <param name="parent">The EvasObject to which the new Polygon will be attached as a child.</param>
        /// </summary>
        /// <since_tizen> preview </since_tizen>
        public Polygon(EvasObject parent) : base(parent)
        {
        }

        /// <summary>
        /// Adds a new vertex to the polygon.
        /// <param name="x">The X-coordinate of the new vertex.</param>
        /// <param name="y">The Y-coordinate of the new vertex.</param>
        /// </summary>
        /// <since_tizen> preview </since_tizen>
        public void AddPoint(int x, int y)
        {
            Interop.Evas.evas_object_polygon_point_add(Handle, x, y);
        }

        /// <summary>
        /// Adds a new vertex to the polygon.
        /// <param name="p">The coordinates of the new vertex.</param>
        /// </summary>
        /// <since_tizen> preview </since_tizen>
        public void AddPoint(Point p)
        {
            AddPoint(p.X, p.Y);
        }

        /// <summary>
        /// Removes all the vertices of the polygon, making it empty.
        /// </summary>
        /// <since_tizen> preview </since_tizen>
        public void ClearPoints()
        {
            Interop.Evas.evas_object_polygon_points_clear(Handle);
        }

        /// <summary>
        /// Creates a widget handle.
        /// </summary>
<<<<<<< HEAD
        /// <param name="parent">Parent EvasObject</param>
        /// <returns>Handle IntPtr</returns>
=======
        /// <param name="parent">Parent EvasObject.</param>
        /// <returns>Handle IntPtr.</returns>
>>>>>>> 2c5f8d6f
        /// <since_tizen> preview </since_tizen>
        protected override IntPtr CreateHandle(EvasObject parent)
        {
            IntPtr evas = Interop.Evas.evas_object_evas_get(parent.Handle);
            return Interop.Evas.evas_object_polygon_add(evas);
        }
    }
}<|MERGE_RESOLUTION|>--- conflicted
+++ resolved
@@ -66,13 +66,8 @@
         /// <summary>
         /// Creates a widget handle.
         /// </summary>
-<<<<<<< HEAD
-        /// <param name="parent">Parent EvasObject</param>
-        /// <returns>Handle IntPtr</returns>
-=======
         /// <param name="parent">Parent EvasObject.</param>
         /// <returns>Handle IntPtr.</returns>
->>>>>>> 2c5f8d6f
         /// <since_tizen> preview </since_tizen>
         protected override IntPtr CreateHandle(EvasObject parent)
         {
