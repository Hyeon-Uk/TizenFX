/*
 * Copyright (c) 2016 Samsung Electronics Co., Ltd All Rights Reserved
 *
 * Licensed under the Apache License, Version 2.0 (the License);
 * you may not use this file except in compliance with the License.
 * You may obtain a copy of the License at
 *
 * http://www.apache.org/licenses/LICENSE-2.0
 *
 * Unless required by applicable law or agreed to in writing, software
 * distributed under the License is distributed on an AS IS BASIS,
 * WITHOUT WARRANTIES OR CONDITIONS OF ANY KIND, either express or implied.
 * See the License for the specific language governing permissions and
 * limitations under the License.
 */

using System;
using System.Runtime.InteropServices;

namespace ElmSharp
{
    /// <summary>
    /// The Rect is a struct that represents the rectangular space.
    /// </summary>
    /// <since_tizen> preview </since_tizen>
    [StructLayout(LayoutKind.Sequential)]
    public struct Rect : IEquatable<Rect>
    {
        /// <summary>
        /// Creates and initializes a new instance of the Rect class.
        /// </summary>
        /// <param name="x">X-axis value.</param>
        /// <param name="y">Y-axis value.</param>
        /// <param name="w">Width value.</param>
        /// <param name="h">Height value.</param>
        /// <since_tizen> preview </since_tizen>
        public Rect(int x, int y, int w, int h)
        {
            X = x;
            Y = y;
            Width = w;
            Height = h;
        }

        /// <summary>
        /// Gets or sets the position of this rectangle on the X-axis.
        /// </summary>
        /// <since_tizen> preview </since_tizen>
        public int X { get; set; }

        /// <summary>
        /// Gets or sets the position of this rectangle on the Y-axis.
        /// </summary>
        /// <since_tizen> preview </since_tizen>
        public int Y { get; set; }

        /// <summary>
        /// Gets or sets the width of this rectangle.
        /// </summary>
        /// <since_tizen> preview </since_tizen>
        public int Width { get; set; }

        /// <summary>
        /// Gets or sets the height of this rectangle.
        /// </summary>
        /// <since_tizen> preview </since_tizen>
        public int Height { get; set; }

        /// <summary>
        /// Gets the position of this rectangle on the X-axis.
        /// </summary>
        /// <since_tizen> preview </since_tizen>
        public int Left { get { return X; } }

        /// <summary>
        /// Gets the extent along the X-axis.
        /// </summary>
        /// <since_tizen> preview </since_tizen>
        public int Right { get { return X + Width; } }

        /// <summary>
        /// Gets the position of this rectangle on the Y-axis.
        /// </summary>
        /// <since_tizen> preview </since_tizen>
        public int Top { get { return Y; } }

        /// <summary>
        /// Gets the extent along the Y-axis.
        /// </summary>
        /// <since_tizen> preview </since_tizen>
        public int Bottom { get { return Y + Height; } }

        /// <summary>
        /// Gets the point defined by Rectangle.Left and Rectangle.Top.
        /// </summary>
        /// <since_tizen> preview </since_tizen>
        public Point Location { get { return new Point { X = X, Y = Y }; } }

        /// <summary>
        /// Gets the extent of the rectangle along its X-axis and Y-axis.
        /// </summary>
        /// <since_tizen> preview </since_tizen>
        public Size Size { get { return new Size { Width = Width, Height = Height }; } }

        /// <summary>
        /// A human-readable representation of <see cref="T:Tizen.UI.Rect"/>.
        /// </summary>
        /// <returns>The string is formatted as "{{X={0} Y={1} Width={2} Height={3}}}".</returns>
        /// <since_tizen> preview </since_tizen>
        public override string ToString()
        {
            return string.Format("{{X={0} Y={1} Width={2} Height={3}}}", X, Y, Width, Height);
        }

        /// <summary>
        /// Gets the hash code.
        /// </summary>
        /// <returns>The hash code.</returns>
        /// <since_tizen> preview </since_tizen>
        public override int GetHashCode()
        {
            unchecked
            {
                int hashCode = X.GetHashCode();
                hashCode = (hashCode * 397) ^ Y.GetHashCode();
                hashCode = (hashCode * 397) ^ Width.GetHashCode();
                hashCode = (hashCode * 397) ^ Height.GetHashCode();
                return hashCode;
            }
        }

        /// <summary>
        /// Indicates whether this instance and a specified object are equal.
        /// </summary>
        /// <param name="obj">The object to compare with the current instance.</param>
        /// <returns>
        /// true if the object and this instance are of the same type and represent the same value,
        /// otherwise false.
        /// </returns>
        /// <since_tizen> preview </since_tizen>
        public override bool Equals(object obj)
        {
            if (!(obj is Rect))
                return false;

            return Equals((Rect)obj);
        }

        /// <summary>
        /// Indicates whether this instance and a <see cref="Rect"/> object are equal.
        /// </summary>
        /// <param name="other">The <see cref="Rect"/> to compare with the current instance.</param>
        /// <returns>
        /// true if the object and this instance are of the same type and represent the same value,
        /// otherwise, false
        /// </returns>
        /// <since_tizen> preview </since_tizen>
        public bool Equals(Rect other)
        {
            return X.Equals(other.X) && Y.Equals(other.Y) && Width.Equals(other.Width) && Height.Equals(other.Height);
        }

        /// <summary>
        /// Whether both <see cref="T:Tizen.UI.Rectangle"/>'s are equal.
        /// </summary>
<<<<<<< HEAD
        /// <param name="r1">A <see cref="T:Tizen.UI.Rectangle" /> on the left hand side.</param>
        /// <param name="r2">A <see cref="T:Tizen.UI.Rectangle" /> on the right hand side.</param>
        /// <returns>True if the two <see cref="T:Tizen.UI.Rectangle" />s have equal values.</returns>
=======
        /// <param name="r1">A <see cref="T:Tizen.UI.Rectangle"/> on the left hand side.</param>
        /// <param name="r2">A <see cref="T:Tizen.UI.Rectangle"/> on the right hand side.</param>
        /// <returns>True if both <see cref="T:Tizen.UI.Rectangle"/>'s have equal values.</returns>
>>>>>>> 2c5f8d6f
        /// <since_tizen> preview </since_tizen>
        public static bool operator ==(Rect r1, Rect r2)
        {
            return r1.Equals(r2);
        }

        /// <summary>
        /// Whether both <see cref="T:Tizen.UI.Rectangle"/>'s are not equal.
        /// </summary>
<<<<<<< HEAD
        /// <param name="r1">A <see cref="T:Tizen.UI.Rectangle" /> on the left hand side.</param>
        /// <param name="r2">A <see cref="T:Tizen.UI.Rectangle" /> on the right hand side.</param>
        /// <returns>True if the two <see cref="T:Tizen.UI.Rectangle" />s do not have equal values.</returns>
=======
        /// <param name="r1">A <see cref="T:Tizen.UI.Rectangle"/> on the left hand side.</param>
        /// <param name="r2">A <see cref="T:Tizen.UI.Rectangle"/> on the right hand side.</param>
        /// <returns>True if both <see cref="T:Tizen.UI.Rectangle"/>'s do not have equal values.</returns>
>>>>>>> 2c5f8d6f
        /// <since_tizen> preview </since_tizen>
        public static bool operator !=(Rect r1, Rect r2)
        {
            return !r1.Equals(r2);
        }
    }
}<|MERGE_RESOLUTION|>--- conflicted
+++ resolved
@@ -163,15 +163,9 @@
         /// <summary>
         /// Whether both <see cref="T:Tizen.UI.Rectangle"/>'s are equal.
         /// </summary>
-<<<<<<< HEAD
-        /// <param name="r1">A <see cref="T:Tizen.UI.Rectangle" /> on the left hand side.</param>
-        /// <param name="r2">A <see cref="T:Tizen.UI.Rectangle" /> on the right hand side.</param>
-        /// <returns>True if the two <see cref="T:Tizen.UI.Rectangle" />s have equal values.</returns>
-=======
         /// <param name="r1">A <see cref="T:Tizen.UI.Rectangle"/> on the left hand side.</param>
         /// <param name="r2">A <see cref="T:Tizen.UI.Rectangle"/> on the right hand side.</param>
         /// <returns>True if both <see cref="T:Tizen.UI.Rectangle"/>'s have equal values.</returns>
->>>>>>> 2c5f8d6f
         /// <since_tizen> preview </since_tizen>
         public static bool operator ==(Rect r1, Rect r2)
         {
@@ -181,15 +175,9 @@
         /// <summary>
         /// Whether both <see cref="T:Tizen.UI.Rectangle"/>'s are not equal.
         /// </summary>
-<<<<<<< HEAD
-        /// <param name="r1">A <see cref="T:Tizen.UI.Rectangle" /> on the left hand side.</param>
-        /// <param name="r2">A <see cref="T:Tizen.UI.Rectangle" /> on the right hand side.</param>
-        /// <returns>True if the two <see cref="T:Tizen.UI.Rectangle" />s do not have equal values.</returns>
-=======
         /// <param name="r1">A <see cref="T:Tizen.UI.Rectangle"/> on the left hand side.</param>
         /// <param name="r2">A <see cref="T:Tizen.UI.Rectangle"/> on the right hand side.</param>
         /// <returns>True if both <see cref="T:Tizen.UI.Rectangle"/>'s do not have equal values.</returns>
->>>>>>> 2c5f8d6f
         /// <since_tizen> preview </since_tizen>
         public static bool operator !=(Rect r1, Rect r2)
         {
