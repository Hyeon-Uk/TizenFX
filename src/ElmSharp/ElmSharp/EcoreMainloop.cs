--- conflicted
+++ resolved
@@ -42,11 +42,7 @@
         /// <summary>
         /// Checks if you are calling this function from the main thread.
         /// </summary>
-<<<<<<< HEAD
-        /// <remarks>True is the calling function is the same thread, false otherwise.</remarks>
-=======
         /// <remarks>True if the calling function is the same thread, false otherwise.</remarks>
->>>>>>> 2c5f8d6f
         /// <since_tizen> preview </since_tizen>
         public static bool IsMainThread => Interop.Eina.eina_main_loop_is();
 
@@ -71,11 +67,7 @@
         /// <summary>
         /// Adds an idler handler.
         /// </summary>
-<<<<<<< HEAD
-        /// <param name="task">The action to call when idling</param>
-=======
         /// <param name="task">The action to call when idle.</param>
->>>>>>> 2c5f8d6f
         /// <since_tizen> preview </since_tizen>
         public static void Post(Action task)
         {
@@ -86,11 +78,7 @@
         /// <summary>
         /// Calls the callback asynchronously in the main loop.
         /// </summary>
-<<<<<<< HEAD
-        /// <param name="task">The action wanted to be called</param>
-=======
         /// <param name="task">The action wanted to be called.</param>
->>>>>>> 2c5f8d6f
         /// <since_tizen> preview </since_tizen>
         public static void PostAndWakeUp(Action task)
         {
@@ -101,11 +89,7 @@
         /// <summary>
         /// Calls the callback synchronously in the main loop.
         /// </summary>
-<<<<<<< HEAD
-        /// <param name="task">The action wanted to be called</param>
-=======
         /// <param name="task">The action wanted to be called.</param>
->>>>>>> 2c5f8d6f
         /// <since_tizen> preview </since_tizen>
         public static void Send(Action task)
         {
@@ -118,11 +102,7 @@
         /// </summary>
         /// <param name="interval">The interval in seconds.</param>
         /// <param name="handler">The given function.</param>
-<<<<<<< HEAD
-        /// <returns>A timer object handler on success, NULL on failure.</returns>
-=======
         /// <returns>A timer object handler on success, or null on failure.</returns>
->>>>>>> 2c5f8d6f
         /// <since_tizen> preview </since_tizen>
         public static IntPtr AddTimer(double interval, Func<bool> handler)
         {
