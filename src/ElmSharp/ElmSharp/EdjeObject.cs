--- conflicted
+++ resolved
@@ -38,15 +38,9 @@
         /// Checks whether an edje part exists in a given edje object's group definition.
         /// This function returns if a given part exists in the edje group bound to object obj
         /// </summary>
-<<<<<<< HEAD
-        /// <remarks>This call is useful, for example, when one could expect a given GUI element, depending on the theme applied to obj.</remarks>
-        /// <param name="part">The part's name to check for existence in obj's group</param>
-        /// <returns>TRUE, if the edje part exists in obj's group, otherwise FALSE</returns>
-=======
         /// <remarks>This call is useful, for example, when one could expect a given GUI element, depending on the theme applied to object.</remarks>
         /// <param name="part">The part's name to check for existence in object's group.</param>
         /// <returns>TRUE, if the edje part exists in the object's group, otherwise FALSE.</returns>
->>>>>>> 2c5f8d6f
         /// <since_tizen> preview </since_tizen>
         public EdjeTextPartObject this[string part]
         {
@@ -75,13 +69,8 @@
         /// Deletes the object Color class.
         /// This function deletes any values at the object level for the specified object and Color class.
         /// </summary>
-<<<<<<< HEAD
-        /// <remarks>Deleting the color class defined in the theme file.</remarks>
-        /// <param name="part">The color class to be deleted</param>
-=======
         /// <remarks>Deleting the Color class defined in the theme file.</remarks>
         /// <param name="part">The Color class to be deleted.</param>
->>>>>>> 2c5f8d6f
         /// <since_tizen> preview </since_tizen>
         public void DeleteColorClass(string part)
         {
@@ -91,22 +80,6 @@
         /// <summary>
         /// Sets the object Color class.
         /// </summary>
-<<<<<<< HEAD
-        /// <param name="colorClass">The color class name.</param>
-        /// <param name="red">The object Red value.</param>
-        /// <param name="green">The object Green value.</param>
-        /// <param name="blue">The object Blue value.</param>
-        /// <param name="alpha">The object Alpha value.</param>
-        /// <param name="outlineRed">The outline Red value.</param>
-        /// <param name="outlineGreen">The outline Green value.</param>
-        /// <param name="outlineBlue">The outline Blue value.</param>
-        /// <param name="outlineAlpha">The outline Alpha value.</param>
-        /// <param name="shadowRed">The shadow Red value.</param>
-        /// <param name="shadowGreen">The shadow Green value.</param>
-        /// <param name="shadowBlue">The shadow Blue value.</param>
-        /// <param name="shadowAlpha">The shadow Alpha value.</param>
-        /// <returns>True if succeed, otherwise False</returns>
-=======
         /// <param name="colorClass">The Color class name.</param>
         /// <param name="red">The object red value.</param>
         /// <param name="green">The object green value.</param>
@@ -121,7 +94,6 @@
         /// <param name="shadowBlue">The shadow blue value.</param>
         /// <param name="shadowAlpha">The shadow alpha value.</param>
         /// <returns>True if succeeds, otherwise False.</returns>
->>>>>>> 2c5f8d6f
         /// <since_tizen> preview </since_tizen>
         public bool SetColorClass(string colorClass, int red, int green, int blue, int alpha, int outlineRed, int outlineGreen, int outlineBlue, int outlineAlpha,
             int shadowRed, int shadowGreen, int shadowBlue, int shadowAlpha)
@@ -133,22 +105,6 @@
         /// <summary>
         /// Gets the object Color class.
         /// </summary>
-<<<<<<< HEAD
-        /// <param name="colorClass">The color class name.</param>
-        /// <param name="red">The object Red value.</param>
-        /// <param name="green">The object Green value.</param>
-        /// <param name="blue">The object Blue value.</param>
-        /// <param name="alpha">The object Alpha value.</param>
-        /// <param name="outlineRed">The outline Red value.</param>
-        /// <param name="outlineGreen">The outline Green value.</param>
-        /// <param name="outlineBlue">The outline Blue value.</param>
-        /// <param name="outlineAlpha">The outline Alpha value.</param>
-        /// <param name="shadowRed">The shadow Red value.</param>
-        /// <param name="shadowGreen">The shadow Green value.</param>
-        /// <param name="shadowBlue">The shadow Blue value.</param>
-        /// <param name="shadowAlpha">The shadow Alpha value.</param>
-        /// <returns>True if succeed, otherwise False</returns>
-=======
         /// <param name="colorClass">The Color class name.</param>
         /// <param name="red">The object red value.</param>
         /// <param name="green">The object green value.</param>
@@ -163,7 +119,6 @@
         /// <param name="shadowBlue">The shadow blue value.</param>
         /// <param name="shadowAlpha">The shadow alpha value.</param>
         /// <returns>True if succeeds, otherwise False.</returns>
->>>>>>> 2c5f8d6f
         /// <since_tizen> preview </since_tizen>
         public bool GetColorClass(string colorClass, out int red, out int green, out int blue, out int alpha, out int outlineRed, out int outlineGreen, out int outlineBlue, out int outlineAlpha,
             out int shadowRed, out int shadowGreen, out int shadowBlue, out int shadowAlpha)
@@ -178,11 +133,7 @@
         /// <param name="textClass">The text class name.</param>
         /// <param name="font">Font name.</param>
         /// <param name="fontSize">Font size.</param>
-<<<<<<< HEAD
-        /// <returns>True if succeed, otherwise False</returns>
-=======
         /// <returns>True if succeeds, otherwise False.</returns>
->>>>>>> 2c5f8d6f
         /// <since_tizen> preview </since_tizen>
         public bool SetTextClass(string textClass, string font, int fontSize)
         {
@@ -195,11 +146,7 @@
         /// <param name="textClass">The text class name.</param>
         /// <param name="font">Font name.</param>
         /// <param name="fontSize">Font size.</param>
-<<<<<<< HEAD
-        /// <returns>True if succeed, otherwise False</returns>
-=======
         /// <returns>True if succeeds, otherwise False.</returns>
->>>>>>> 2c5f8d6f
         /// <since_tizen> preview </since_tizen>
         public bool GetTextClass(string textClass, out string font, out int fontSize)
         {
@@ -209,15 +156,9 @@
         /// <summary>
         /// Adds Action for an arriving edje signal, emitted by a given Ejde object.
         /// </summary>
-<<<<<<< HEAD
-        /// <param name="emission">The signal's "emission" string</param>
-        /// <param name="source">The signal's "source" string</param>
-        /// <param name="action">The action to be executed when the signal is emitted</param>
-=======
         /// <param name="emission">The signal's "emission" string.</param>
         /// <param name="source">The signal's "source" string.</param>
         /// <param name="action">The action to be executed when the signal is emitted.</param>
->>>>>>> 2c5f8d6f
         /// <since_tizen> preview </since_tizen>
         public void AddSignalAction(string emission, string source, Action<string, string> action)
         {
@@ -240,15 +181,9 @@
         /// <summary>
         /// Deletes a signal-triggered action from an object.
         /// </summary>
-<<<<<<< HEAD
-        /// <param name="emission">The signal's "emission" string</param>
-        /// <param name="source">The signal's "source" string</param>
-        /// <param name="action">The action to be executed when the signal is emitted</param>
-=======
         /// <param name="emission">The signal's "emission" string.</param>
         /// <param name="source">The signal's "source" string.</param>
         /// <param name="action">The action to be executed when the signal is emitted.</param>
->>>>>>> 2c5f8d6f
         /// <since_tizen> preview </since_tizen>
         public void DeleteSignalAction(string emission, string source, Action<string, string> action)
         {
