--- conflicted
+++ resolved
@@ -34,11 +34,7 @@
         /// <summary>
         /// Creates and initializes a new instance of the EvasImage class.
         /// </summary>
-<<<<<<< HEAD
-        /// <param name="parent">The parent is a given container which will be attached by EvasImage as a child. It's <see cref="EvasObject"/> type.</param>
-=======
         /// <param name="parent">The parent is a given container, which will be attached by EvasImage as a child. It's <see cref="EvasObject"/> type.</param>
->>>>>>> 2c5f8d6f
         /// <since_tizen> preview </since_tizen>
         public EvasImage(EvasObject parent) : base(parent)
         {
@@ -218,11 +214,7 @@
         /// <summary>
         /// Sets how to fill an image object's drawing rectangle given the (real) image bound to it.
         /// </summary>
-<<<<<<< HEAD
-        /// <param name="geometry"></param>
-=======
         /// <param name="geometry">The rectangle of the given image object that the image will be drawn to.</param>
->>>>>>> 2c5f8d6f
         /// <since_tizen> preview </since_tizen>
         public void SetFill(Rect geometry)
         {
@@ -232,13 +224,8 @@
         /// <summary>
         /// Sets the source file from where an image object must fetch the real image data (it may be an Eet file, besides pure image ones).
         /// </summary>
-<<<<<<< HEAD
-        /// <param name="file">The image file path</param>
-        /// <param name="key">The image key in file (if its an Eet one), otherwise set null</param>
-=======
         /// <param name="file">The image file path.</param>
         /// <param name="key">The image key in file (if its an Eet one), otherwise set null.</param>
->>>>>>> 2c5f8d6f
         /// <since_tizen> preview </since_tizen>
         public void SetFile(string file, string key)
         {
@@ -271,13 +258,8 @@
         /// <summary>
         /// Sets the source object on an image object to be used as a proxy.
         /// </summary>
-<<<<<<< HEAD
-        /// <param name="source">The proxy (image) object</param>
-        /// <returns>true if the source object is set successfully, ortherwise false on error</returns>
-=======
         /// <param name="source">The proxy (image) object.</param>
         /// <returns>true if the source object is set successfully, otherwise false on error.</returns>
->>>>>>> 2c5f8d6f
         /// <since_tizen> preview </since_tizen>
         public bool SetSource(EvasObject source)
         {
@@ -303,17 +285,10 @@
         /// <summary>
         /// Sets the dimensions for an image object's border, a region which is not scaled together with its center ever.
         /// </summary>
-<<<<<<< HEAD
-        /// <param name="left">The border's left width</param>
-        /// <param name="right">The border's right width</param>
-        /// <param name="top">The border's top width</param>
-        /// <param name="bottom">The border's bottom width</param>
-=======
         /// <param name="left">The border's left width.</param>
         /// <param name="right">The border's right width.</param>
         /// <param name="top">The border's top width.</param>
         /// <param name="bottom">The border's bottom width.</param>
->>>>>>> 2c5f8d6f
         /// <since_tizen> preview </since_tizen>
         public void SetBorder(int left, int right, int top, int bottom)
         {
@@ -323,13 +298,8 @@
         /// <summary>
         /// Sets the content at a part of a given container widget.
         /// </summary>
-<<<<<<< HEAD
-        /// <param name="parent">The parent is a given container which will be attached by Image as a child. It's <see cref="EvasObject"/> type.</param>
-        /// <returns>The new object, otherwise null if it cannot be created</returns>
-=======
         /// <param name="parent">The parent is a given container, which will be attached by the image as a child. It's <see cref="EvasObject"/> type.</param>
         /// <returns>The new object, otherwise null if it cannot be created.</returns>
->>>>>>> 2c5f8d6f
         /// <since_tizen> preview </since_tizen>
         protected override IntPtr CreateHandle(EvasObject parent)
         {
