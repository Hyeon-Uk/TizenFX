--- conflicted
+++ resolved
@@ -52,11 +52,7 @@
         /// <summary>
         /// Creates and initializes a new instance of the Hoversel class.
         /// </summary>
-<<<<<<< HEAD
-        /// <param name="parent">The parent is a given container which will be attached by Hoversel as a child. It's <see cref="EvasObject"/> type.</param>
-=======
         /// <param name="parent">The parent is a given container, which will be attached by Hoversel as a child. It's <see cref="EvasObject"/> type.</param>
->>>>>>> 2c5f8d6f
         /// <since_tizen> preview </since_tizen>
         public Hoversel(EvasObject parent) : base(parent)
         {
@@ -216,13 +212,8 @@
         /// <summary>
         /// Creates a widget handle.
         /// </summary>
-<<<<<<< HEAD
-        /// <param name="parent">Parent EvasObject</param>
-        /// <returns>Handle IntPtr</returns>
-=======
         /// <param name="parent">Parent EvasObject.</param>
         /// <returns>Handle IntPtr.</returns>
->>>>>>> 2c5f8d6f
         /// <since_tizen> preview </since_tizen>
         protected override IntPtr CreateHandle(EvasObject parent)
         {
