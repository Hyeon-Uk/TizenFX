--- conflicted
+++ resolved
@@ -29,11 +29,7 @@
         /// <summary>
         /// Creates and initializes a new instance of the MultiButtonEntryItem class.
         /// </summary>
-<<<<<<< HEAD
-        /// <param name="text">The text of MultiButtonEntryItem's Label name.</param>
-=======
         /// <param name="text">The text of the MultiButtonEntryItem's label name.</param>
->>>>>>> 2c5f8d6f
         /// <since_tizen> preview </since_tizen>
         public MultiButtonEntryItem(string text) : base(IntPtr.Zero)
         {
