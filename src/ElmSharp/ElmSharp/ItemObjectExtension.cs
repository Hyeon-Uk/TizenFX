/*
 * Copyright (c) 2016 Samsung Electronics Co., Ltd All Rights Reserved
 *
 * Licensed under the Apache License, Version 2.0 (the License);
 * you may not use this file except in compliance with the License.
 * You may obtain a copy of the License at
 *
 * http://www.apache.org/licenses/LICENSE-2.0
 *
 * Unless required by applicable law or agreed to in writing, software
 * distributed under the License is distributed on an AS IS BASIS,
 * WITHOUT WARRANTIES OR CONDITIONS OF ANY KIND, either express or implied.
 * See the License for the specific language governing permissions and
 * limitations under the License.
 */

using System;

namespace ElmSharp
{
    /// <summary>
    /// The ItemObjectExtension is used to manage the item object extension.
    /// </summary>
    /// <since_tizen> preview </since_tizen>
    public static class ItemObjectExtension
    {
        /// <summary>
        /// Grabs the highlight of the item object.
        /// </summary>
<<<<<<< HEAD
        /// <param name="obj">the item object which is grabbed high light</param>
=======
        /// <param name="obj">The item object, which has grabbed the highlight.</param>
>>>>>>> 2c5f8d6f
        /// <since_tizen> preview </since_tizen>
        public static void GrabHighlight(this ItemObject obj)
        {
            Interop.Elementary.elm_atspi_component_highlight_grab(obj.Handle);
        }

        /// <summary>
        /// Clears the highlight of the item object.
        /// </summary>
<<<<<<< HEAD
        /// <param name="obj">the item object which is cleared high light</param>
=======
        /// <param name="obj">The item object, which has cleared the highlight.</param>
>>>>>>> 2c5f8d6f
        /// <since_tizen> preview </since_tizen>
        public static void ClearHighlight(this ItemObject obj)
        {
            Interop.Elementary.elm_atspi_component_highlight_clear(obj.Handle);
        }
    }
}<|MERGE_RESOLUTION|>--- conflicted
+++ resolved
@@ -27,11 +27,7 @@
         /// <summary>
         /// Grabs the highlight of the item object.
         /// </summary>
-<<<<<<< HEAD
-        /// <param name="obj">the item object which is grabbed high light</param>
-=======
         /// <param name="obj">The item object, which has grabbed the highlight.</param>
->>>>>>> 2c5f8d6f
         /// <since_tizen> preview </since_tizen>
         public static void GrabHighlight(this ItemObject obj)
         {
@@ -41,11 +37,7 @@
         /// <summary>
         /// Clears the highlight of the item object.
         /// </summary>
-<<<<<<< HEAD
-        /// <param name="obj">the item object which is cleared high light</param>
-=======
         /// <param name="obj">The item object, which has cleared the highlight.</param>
->>>>>>> 2c5f8d6f
         /// <since_tizen> preview </since_tizen>
         public static void ClearHighlight(this ItemObject obj)
         {
