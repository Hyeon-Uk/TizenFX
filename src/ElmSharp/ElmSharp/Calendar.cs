--- conflicted
+++ resolved
@@ -140,15 +140,9 @@
         /// <summary>
         /// Creates and initializes a new instance of the CalendarMark class.
         /// </summary>
-<<<<<<< HEAD
-        /// <param name="type">Type of mark</param>
-        /// <param name="date">Date of inclusion of the mark</param>
-        /// <param name="repeat">Repeat type</param>
-=======
         /// <param name="type">Type of mark.</param>
         /// <param name="date">Date of inclusion of the mark.</param>
         /// <param name="repeat">Repeat type.</param>
->>>>>>> 2c5f8d6f
         /// <since_tizen> preview </since_tizen>
         public CalendarMark(string type, DateTime date, CalendarMarkRepeatType repeat)
         {
@@ -459,11 +453,7 @@
         /// <summary>
         /// Deletes a mark from the calendar.
         /// </summary>
-<<<<<<< HEAD
-        /// <param name="mark">Item for a calendar mark</param>
-=======
         /// <param name="mark">Item for a calendar mark.</param>
->>>>>>> 2c5f8d6f
         /// <since_tizen> preview </since_tizen>
         public void DeleteMark(CalendarMark mark)
         {
@@ -491,13 +481,8 @@
         /// <summary>
         /// Creates a widget handle.
         /// </summary>
-<<<<<<< HEAD
-        /// <param name="parent">Parent EvasObject</param>
-        /// <returns>Handle IntPtr</returns>
-=======
         /// <param name="parent">Parent EvasObject.</param>
         /// <returns>Handle IntPtr.</returns>
->>>>>>> 2c5f8d6f
         /// <since_tizen> preview </since_tizen>
         protected override IntPtr CreateHandle(EvasObject parent)
         {
