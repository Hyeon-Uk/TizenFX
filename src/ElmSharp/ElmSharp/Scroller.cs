/*
 * Copyright (c) 2016 Samsung Electronics Co., Ltd All Rights Reserved
 *
 * Licensed under the Apache License, Version 2.0 (the License);
 * you may not use this file except in compliance with the License.
 * You may obtain a copy of the License at
 *
 * http://www.apache.org/licenses/LICENSE-2.0
 *
 * Unless required by applicable law or agreed to in writing, software
 * distributed under the License is distributed on an AS IS BASIS,
 * WITHOUT WARRANTIES OR CONDITIONS OF ANY KIND, either express or implied.
 * See the License for the specific language governing permissions and
 * limitations under the License.
 */

using System;

namespace ElmSharp
{
    /// <summary>
<<<<<<< HEAD
    /// Enumeration for visible type of scrollbar.
=======
    /// Enumeration for the visible type of scrollbar.
>>>>>>> 2c5f8d6f
    /// </summary>
    /// <since_tizen> preview </since_tizen>
    public enum ScrollBarVisiblePolicy
    {
        /// <summary>
<<<<<<< HEAD
        /// Show scrollbars as needed
=======
        /// Show scrollbars as needed.
>>>>>>> 2c5f8d6f
        /// </summary>
        Auto = 0,

        /// <summary>
<<<<<<< HEAD
        /// Always show scrollbars
=======
        /// Always show scrollbars.
>>>>>>> 2c5f8d6f
        /// </summary>
        Visible,

        /// <summary>
<<<<<<< HEAD
        /// Never show scrollbars
=======
        /// Never show scrollbars.
>>>>>>> 2c5f8d6f
        /// </summary>
        Invisible
    }

    /// <summary>
<<<<<<< HEAD
    /// Enumeration for visible type of scrollbar.
=======
    /// Enumeration for the visible type of scrollbar.
>>>>>>> 2c5f8d6f
    /// </summary>
    /// <since_tizen> preview </since_tizen>
    public enum ScrollBlock
    {
        /// <summary>
<<<<<<< HEAD
        /// Scrolling movement is allowed in both direction.(X axis and Y axis)
=======
        /// Scrolling movement is allowed in both the directions (X-axis and Y-axis).
>>>>>>> 2c5f8d6f
        /// </summary>
        None = 1,

        /// <summary>
<<<<<<< HEAD
        /// Scrolling movement is not allowed in Y axis direction.
=======
        /// Scrolling movement is not allowed in the Y-axis direction.
>>>>>>> 2c5f8d6f
        /// </summary>
        Vertical = 2,

        /// <summary>
<<<<<<< HEAD
        /// Scrolling movement is not allowed in X axis direction.
=======
        /// Scrolling movement is not allowed in the X-axis direction.
>>>>>>> 2c5f8d6f
        /// </summary>
        Horizontal = 4
    }

    /// <summary>
    /// Type that controls how the content is scrolled.
    /// </summary>
    /// <since_tizen> preview </since_tizen>
    public enum ScrollSingleDirection
    {
        /// <summary>
<<<<<<< HEAD
        /// Scroll every direction.
=======
        /// Scroll in every direction.
>>>>>>> 2c5f8d6f
        /// </summary>
        None,

        /// <summary>
<<<<<<< HEAD
        /// Scroll single direction if the direction is certain.
=======
        /// Scroll in single direction if the direction is certain.
>>>>>>> 2c5f8d6f
        /// </summary>
        Soft,

        /// <summary>
<<<<<<< HEAD
        /// Scroll only single direction.
=======
        /// Scroll only in a single direction.
>>>>>>> 2c5f8d6f
        /// </summary>
        Hard,
    }

    /// <summary>
    /// The Scroller is a container that holds and clips a single object and allows you to scroll across it.
    /// </summary>
    /// <since_tizen> preview </since_tizen>
    public class Scroller : Layout
    {
        SmartEvent _scroll;
<<<<<<< HEAD
        SmartEvent _scrollAnimationStart;
        SmartEvent _scrollAnimationStop;
=======
>>>>>>> 2c5f8d6f
        SmartEvent _dragStart;
        SmartEvent _dragStop;
        SmartEvent _scrollpage;

        /// <summary>
        /// Creates and initializes a new instance of the Scroller class.
        /// </summary>
        /// <param name="parent">The <see cref="EvasObject"/> to which the new Scroller will be attached as a child.</param>
        /// <since_tizen> preview </since_tizen>
        public Scroller(EvasObject parent) : base(parent)
        {
        }

        /// <summary>
        /// Creates and initializes a new instance of the Scroller class.
        /// </summary>
        /// <since_tizen> preview </since_tizen>
        public Scroller() : base()
        {
        }

        /// <summary>
        /// Scrolled will be triggered when the content has been scrolled.
        /// </summary>
        /// <since_tizen> preview </since_tizen>
        public event EventHandler Scrolled
        {
            add
            {
                _scroll.On += value;
            }
            remove
            {
                _scroll.On -= value;
            }
<<<<<<< HEAD
        }

        /// <summary>
        /// ScrollAnimationStarted will be triggered when the content animation has been started.
        /// </summary>
        /// <since_tizen> preview </since_tizen>
        public event EventHandler ScrollAnimationStarted
        {
            add
            {
                _scrollAnimationStart.On += value;
            }
            remove
            {
                _scrollAnimationStart.On -= value;
            }
        }

        /// <summary>
        /// ScrollAnimationStopped will be triggered when the content animation has been stopped.
        /// </summary>
        /// <since_tizen> preview </since_tizen>
        public event EventHandler ScrollAnimationStopped
        {
            add
            {
                _scrollAnimationStop.On += value;
            }
            remove
            {
                _scrollAnimationStop.On -= value;
            }
=======
>>>>>>> 2c5f8d6f
        }

        /// <summary>
        /// DragStart will be triggered when dragging the contents around has started.
        /// </summary>
        /// <since_tizen> preview </since_tizen>
        public event EventHandler DragStart
        {
            add
            {
                _dragStart.On += value;
            }
            remove
            {
                _dragStart.On -= value;
            }
        }

        /// <summary>
        /// DragStop will be triggered when dragging the contents around has stopped.
        /// </summary>
        /// <since_tizen> preview </since_tizen>
        public event EventHandler DragStop
        {
            add
            {
                _dragStop.On += value;
            }
            remove
            {
                _dragStop.On -= value;
            }
        }

        /// <summary>
        /// PageScrolled will be triggered when the visible page has changed.
        /// </summary>
        /// <since_tizen> preview </since_tizen>
        public event EventHandler PageScrolled
        {
            add
            {
                _scrollpage.On += value;
            }
            remove
            {
                _scrollpage.On -= value;
            }
        }

        /// <summary>
        /// Gets the current region in the content object that is visible through the scroller.
        /// </summary>
        /// <since_tizen> preview </since_tizen>
        public Rect CurrentRegion
        {
            get
            {
                int x, y, w, h;
                Interop.Elementary.elm_scroller_region_get(RealHandle, out x, out y, out w, out h);
                return new Rect(x, y, w, h);
            }
        }

        /// <summary>
        /// Sets or gets the value of HorizontalScrollBarVisiblePolicy.
        /// </summary>
        /// <remarks>
        /// ScrollBarVisiblePolicy.Auto means the horizontal scrollbar is made visible if it is needed, and otherwise kept hidden.
        /// ScrollBarVisiblePolicy.Visible turns it on all the time, and ScrollBarVisiblePolicy.Invisible always keeps it off.
        /// </remarks>
        /// <since_tizen> preview </since_tizen>
        public virtual ScrollBarVisiblePolicy HorizontalScrollBarVisiblePolicy
        {
            get
            {
                int policy;
                Interop.Elementary.elm_scroller_policy_get(RealHandle, out policy, IntPtr.Zero);
                return (ScrollBarVisiblePolicy)policy;
            }
            set
            {
                ScrollBarVisiblePolicy v = VerticalScrollBarVisiblePolicy;
                Interop.Elementary.elm_scroller_policy_set(RealHandle, (int)value, (int)v);
            }
        }

        /// <summary>
        /// Sets or gets the value of VerticalScrollBarVisiblePolicy.
        /// </summary>
        /// <remarks>
        /// ScrollBarVisiblePolicy.Auto means the vertical scrollbar is made visible if it is needed, and otherwise kept hidden.
        /// ScrollBarVisiblePolicy.Visible turns it on all the time, and ScrollBarVisiblePolicy.Invisible always keeps it off.
        /// </remarks>
        /// <since_tizen> preview </since_tizen>
        public virtual ScrollBarVisiblePolicy VerticalScrollBarVisiblePolicy
        {
            get
            {
                int policy;
                Interop.Elementary.elm_scroller_policy_get(RealHandle, IntPtr.Zero, out policy);
                return (ScrollBarVisiblePolicy)policy;
            }
            set
            {
                ScrollBarVisiblePolicy h = HorizontalScrollBarVisiblePolicy;
                Interop.Elementary.elm_scroller_policy_set(RealHandle, (int)h, (int)value);
            }
        }

        /// <summary>
        /// Sets or gets the value of ScrollBlock.
        /// </summary>
        /// <remarks>
        /// This function will block scrolling movement in a given direction. One can disable movements in the X-axis, the Y-axis, or both.
        /// The default value is ScrollBlock.None, where movements are allowed in both directions.
        /// </remarks>
        /// <since_tizen> preview </since_tizen>
        public ScrollBlock ScrollBlock
        {
            get
            {
                return (ScrollBlock)Interop.Elementary.elm_scroller_movement_block_get(RealHandle);
            }
            set
            {
                Interop.Elementary.elm_scroller_movement_block_set(RealHandle, (int)value);
            }
        }

        /// <summary>
        /// Sets or gets the scroll current page number.
        /// </summary>
        /// <remarks>
        /// Current page means the page which meets the top of the viewport.
        /// If there are two or more pages in the viewport, it returns the number of the page which meets the top of the viewport.
        /// The page number starts from 0. 0 is the first page.
        /// </remarks>
        /// <since_tizen> preview </since_tizen>
        public int VerticalPageIndex
        {
            get
            {
                int v, h;
                Interop.Elementary.elm_scroller_current_page_get(RealHandle, out h, out v);
                return v;
            }
        }

        /// <summary>
        /// Sets or gets the scroll current page number.
        /// </summary>
        /// <remarks>
        /// Current page means the page which meets the left of the viewport.
        /// If there are two or more pages in the viewport, it returns the number of the page which meets the left of the viewport.
        /// The page number starts from 0. 0 is the first page.
        /// </remarks>
        /// <since_tizen> preview </since_tizen>
        public int HorizontalPageIndex
        {
            get
            {
                int v, h;
                Interop.Elementary.elm_scroller_current_page_get(RealHandle, out h, out v);
                return h;
            }
        }

        /// <summary>
        /// Sets or gets the maximum limit of the movable page at vertical direction.
        /// </summary>
        /// <since_tizen> preview </since_tizen>
        public int VerticalPageScrollLimit
        {
            get
            {
                int v, h;
                Interop.Elementary.elm_scroller_page_scroll_limit_get(RealHandle, out h, out v);
                return v;
            }
            set
            {
                int h = HorizontalPageScrollLimit;
                Interop.Elementary.elm_scroller_page_scroll_limit_set(RealHandle, h, value);
            }
        }

        /// <summary>
        /// Sets or gets the maximum limit of the movable page at horizontal direction.
        /// </summary>
        /// <since_tizen> preview </since_tizen>
        public int HorizontalPageScrollLimit
        {
            get
            {
                int v, h;
                Interop.Elementary.elm_scroller_page_scroll_limit_get(RealHandle, out h, out v);
                return h;
            }
            set
            {
                int v = VerticalPageScrollLimit;
                Interop.Elementary.elm_scroller_page_scroll_limit_set(RealHandle, value, v);
            }
        }

        /// <summary>
        /// Sets or gets the vertical bounce behaviour.
        /// When scrolling, the scroller may "bounce" when reaching an edge of the content object.
        /// This is a visual way to indicate the end has been reached.
        /// This is enabled by default for both axis.
        /// This API will set if it is enabled for the given axis with the boolean parameters for each axis.
        /// </summary>
        /// <since_tizen> preview </since_tizen>
        public bool VerticalBounce
        {
            get
            {
                bool v, h;
                Interop.Elementary.elm_scroller_bounce_get(RealHandle, out h, out v);
                return v;
            }
            set
            {
                bool h = HorizontalBounce;
                Interop.Elementary.elm_scroller_bounce_set(RealHandle, h, value);
            }
        }

        /// <summary>
        /// Sets or gets the horizontal bounce behaviour.
        /// When scrolling, the scroller may "bounce" when reaching an edge of the content object.
        /// This is a visual way to indicate the end has been reached.
        /// This is enabled by default for both axis.
        /// This API will set if it is enabled for the given axis with the boolean parameters for each axis.
        /// </summary>
        /// <since_tizen> preview </since_tizen>
        public bool HorizontalBounce
        {
            get
            {
                bool v, h;
                Interop.Elementary.elm_scroller_bounce_get(RealHandle, out h, out v);
                return h;
            }
            set
            {
                bool v = VerticalBounce;
                Interop.Elementary.elm_scroller_bounce_set(RealHandle, value, v);
            }
        }

        /// <summary>
        /// Gets the width of the content object of the scroller.
        /// </summary>
        /// <since_tizen> preview </since_tizen>
        public int ChildWidth
        {
            get
            {
                int w, h;
                Interop.Elementary.elm_scroller_child_size_get(RealHandle, out w, out h);
                return w;
            }
        }

        /// <summary>
        /// Gets the height of the content object of the scroller.
        /// </summary>
        /// <since_tizen> preview </since_tizen>
        public int ChildHeight
        {
            get
            {
                int w, h;
                Interop.Elementary.elm_scroller_child_size_get(RealHandle, out w, out h);
                return h;
            }
        }

        /// <summary>
        /// Sets the scrolling gravity values for a scroller.
        /// The gravity defines how the scroller will adjust its view when the size of the scroller contents increase.
        /// The scroller will adjust the view to glue itself as follows:
        /// x=0.0, for staying where it is relative to the left edge of the content, x=1.0, for staying where it is relative to the rigth edge of the content, y=0.0, for staying where it is relative to the top edge of the content, y=1.0, for staying where it is relative to the bottom edge of the content.
        /// Default values for x and y are 0.0.
        /// </summary>
        /// <since_tizen> preview </since_tizen>
        public double HorizontalGravity
        {
            get
            {
                double v, h;
                Interop.Elementary.elm_scroller_gravity_get(RealHandle, out h, out v);
                return h;
            }
            set
            {
                double v = VerticalGravity;
                Interop.Elementary.elm_scroller_gravity_set(RealHandle, value, v);
            }
        }

        /// <summary>
        /// Sets the scrolling gravity values for a scroller.
        /// The gravity defines how the scroller will adjust its view when the size of the scroller contents increase.
        /// The scroller will adjust the view to glue itself as follows:
        /// x=0.0, for staying where it is relative to the left edge of the content, x=1.0, for staying where it is relative to the rigth edge of the content, y=0.0, for staying where it is relative to the top edge of the content, y=1.0, for staying where it is relative to the bottom edge of the content.
        /// Default values for x and y are 0.0.
        /// </summary>
        /// <since_tizen> preview </since_tizen>
        public double VerticalGravity
        {
            get
            {
                double v, h;
                Interop.Elementary.elm_scroller_gravity_get(RealHandle, out h, out v);
                return v;
            }
            set
            {
                double h = HorizontalGravity;
                Interop.Elementary.elm_scroller_gravity_set(RealHandle, h, value);
            }
        }

        /// <summary>
        /// Gets the scroll last page number.
        /// The page number starts from 0. 0 is the first page. This returns the last page number among the pages.
        /// </summary>
        /// <since_tizen> preview </since_tizen>
        public int LastVerticalPageNumber
        {
            get
            {
                int v, h;
                Interop.Elementary.elm_scroller_last_page_get(RealHandle, out h, out v);
                return v;
            }
        }

        /// <summary>
        /// Gets the scroll last page number.
        /// The page number starts from 0. 0 is the first page. This returns the last page number among the pages.
        /// </summary>
        /// <since_tizen> preview </since_tizen>
        public int LastHorizontalPageNumber
        {
            get
            {
                int v, h;
                Interop.Elementary.elm_scroller_last_page_get(RealHandle, out h, out v);
                return h;
            }
        }

        /// <summary>
        /// Sets an infinite loop_ for a scroller.
        /// This function sets the infinite loop vertically.
        /// If the content is set, it will be shown repeatedly.
        /// </summary>
        /// <since_tizen> preview </since_tizen>
        public bool VerticalLoop
        {
            get
            {
                bool v, h;
                Interop.Elementary.elm_scroller_loop_get(RealHandle, out h, out v);
                return v;
            }
            set
            {
                bool h = HorizontalLoop;
                Interop.Elementary.elm_scroller_loop_set(RealHandle, h, value);
            }
        }

        /// <summary>
        /// Sets an infinite loop_ for a scroller.
        /// This function sets the infinite loop horizontally.
        /// If the content is set, it will be shown repeatedly.
        /// </summary>
        /// <since_tizen> preview </since_tizen>
        public bool HorizontalLoop
        {
            get
            {
                bool v, h;
                Interop.Elementary.elm_scroller_loop_get(RealHandle, out h, out v);
                return h;
            }
            set
            {
                bool v = VerticalLoop;
                Interop.Elementary.elm_scroller_loop_set(RealHandle, value, v);
            }
        }

        /// <summary>
        /// Gets or sets a given scroller widget's scrolling page size, relative to its viewport size.
        /// </summary>
        /// <since_tizen> preview </since_tizen>
        public double VerticalRelativePageSize
        {
            get
            {
                double v, h;
                Interop.Elementary.elm_scroller_page_relative_get(RealHandle, out h, out v);
                return v;
            }
            set
            {
                double h = HorizontalRelativePageSize;
                Interop.Elementary.elm_scroller_page_relative_set(RealHandle, h, value);
            }
        }

        /// <summary>
        /// Gets or sets a given scroller widget's scrolling page size, relative to its viewport size.
        /// </summary>
        /// <since_tizen> preview </since_tizen>
        public double HorizontalRelativePageSize
        {
            get
            {
                double v, h;
                Interop.Elementary.elm_scroller_page_relative_get(RealHandle, out h, out v);
                return h;
            }
            set
            {
                double v = VerticalRelativePageSize;
                Interop.Elementary.elm_scroller_page_relative_set(RealHandle, value, v);
            }
        }

        /// <summary>
        /// Gets or sets the page snapping behavior of a scroller.
        /// </summary>
        /// <remarks>
        /// When scrolling, if a scroller is paged (see VerticalRelativePageSize),
        /// the scroller may snap to pages when being scrolled, i.e., even if it had momentum to scroll further,
        /// it will stop at the next page boundaries. This is disabled, by default, for both axis.
        /// This function will set if it that is enabled or not, for each axis.
        /// </remarks>
        /// <since_tizen> preview </since_tizen>
        public bool VerticalSnap
        {
            get
            {
                bool v, h;
                Interop.Elementary.elm_scroller_page_snap_get(RealHandle, out h, out v);
                return v;
            }
            set
            {
                bool h = HorizontalSnap;
                Interop.Elementary.elm_scroller_page_snap_set(RealHandle, h, value);
            }
        }

        /// <summary>
        /// Gets or sets the page snapping behavior of a scroller.
        /// </summary>
        /// <remarks>
        /// When scrolling, if a scroller is paged (see HorizontalRelativePageSize),
        /// the scroller may snap to pages when being scrolled, i.e., even if it had momentum to scroll further,
        /// it will stop at the next page boundaries. This is disabled, by default, for both axis.
        /// This function will set if it that is enabled or not, for each axis.
        /// </remarks>
        /// <since_tizen> preview </since_tizen>
        public bool HorizontalSnap
        {
            get
            {
                bool v, h;
                Interop.Elementary.elm_scroller_page_snap_get(RealHandle, out h, out v);
                return h;
            }
            set
            {
                bool v = VerticalSnap;
                Interop.Elementary.elm_scroller_page_snap_set(RealHandle, value, v);
            }
        }

        /// <summary>
        /// Gets or sets the page size to an absolute fixed value, with 0 turning it off for that axis.
        /// </summary>
        /// <since_tizen> preview </since_tizen>
        public int PageHeight
        {
            get
            {
                int w, h;
                Interop.Elementary.elm_scroller_page_size_get(RealHandle, out w, out h);
                return h;
            }
            set
            {
                int w = PageWidth;
                Interop.Elementary.elm_scroller_page_size_set(RealHandle, w, value);
            }
        }

        /// <summary>
        /// Gets or sets the page size to an absolute fixed value, with 0 turning it off for that axis.
        /// </summary>
        /// <since_tizen> preview </since_tizen>
        public int PageWidth
        {
            get
            {
                int w, h;
                Interop.Elementary.elm_scroller_page_size_get(RealHandle, out w, out h);
                return w;
            }
            set
            {
                int h = PageHeight;
                Interop.Elementary.elm_scroller_page_size_set(RealHandle, value, h);
            }
        }

        /// <summary>
        /// Gets or sets the event propagation for a scroller.
        /// This enables or disables event propagation from the scroller content to the scroller and its parent.
        /// By default, event propagation is enabled.
        /// </summary>
        /// <since_tizen> preview </since_tizen>
        public bool ContentPropagateEvents
        {
            get
            {
                return Interop.Elementary.elm_scroller_propagate_events_get(RealHandle);
            }
            set
            {
                Interop.Elementary.elm_scroller_propagate_events_set(RealHandle, value);
            }
        }

        /// <summary>
        /// Gets or sets the step size to move scroller by key event.
        /// </summary>
        /// <since_tizen> preview </since_tizen>
        public int HorizontalStepSize
        {
            get
            {
                int h, v;
                Interop.Elementary.elm_scroller_step_size_get(RealHandle, out h, out v);
                return h;
            }
            set
            {
                int v = VerticalStepSize;
                Interop.Elementary.elm_scroller_step_size_set(RealHandle, value, v);
            }
        }

        /// <summary>
        /// Gets or sets the step size to move scroller by key event.
        /// </summary>
        /// <since_tizen> preview </since_tizen>
        public int VerticalStepSize
        {
            get
            {
                int h, v;
                Interop.Elementary.elm_scroller_step_size_get(RealHandle, out h, out v);
                return v;
            }
            set
            {
                int h = HorizontalStepSize;
                Interop.Elementary.elm_scroller_step_size_set(RealHandle, h, value);
            }
        }

        /// <summary>
        /// Gets or sets a value whether mouse wheel is enabled or not over the scroller.
        /// </summary>
        /// <since_tizen> preview </since_tizen>
        public bool WheelDisabled
        {
            get
            {
                return Interop.Elementary.elm_scroller_wheel_disabled_get(RealHandle);
            }
            set
            {
                Interop.Elementary.elm_scroller_wheel_disabled_set(RealHandle, value);
            }
        }

        /// <summary>
        /// Gets or sets the type of single direction scroll.
        /// </summary>
        /// <since_tizen> preview </since_tizen>
        public ScrollSingleDirection SingleDirection
        {
            get
            {
                return (ScrollSingleDirection)Interop.Elementary.elm_scroller_single_direction_get(RealHandle);
            }
            set
            {
                Interop.Elementary.elm_scroller_single_direction_set(RealHandle, (int)value);
            }
        }

        /// <summary>
        /// Sets the scroller minimum size limited to the minimum size of the content.
        /// By default, the scroller will be as small as its design allows, irrespective of its content.
        /// This will make the scroller minimum size the right size horizontally and/or vertically to perfectly fit its content in that direction.
        /// </summary>
<<<<<<< HEAD
        /// <param name="horizontal">Enable limiting minimum size horizontally</param>
        /// <param name="vertical">Enable limiting minimum size vertically</param>
=======
        /// <param name="horizontal">Enable limiting minimum size horizontally.</param>
        /// <param name="vertical">Enable limiting minimum size vertically.</param>
>>>>>>> 2c5f8d6f
        /// <since_tizen> preview </since_tizen>
        public void MinimumLimit(bool horizontal, bool vertical)
        {
            Interop.Elementary.elm_scroller_content_min_limit(RealHandle, horizontal, vertical);
        }

        /// <summary>
        /// Sets the page size to an absolute fixed value, with 0 turning it off for that axis.
        /// </summary>
        /// <param name="width">The horizontal page size.</param>
        /// <param name="height">The vertical page size.</param>
        /// <since_tizen> preview </since_tizen>
        public void SetPageSize(int width, int height)
        {
            Interop.Elementary.elm_scroller_page_size_set(RealHandle, width, height);
        }

        /// <summary>
        /// Sets the scroll page size relative to the viewport size.
        /// </summary>
        /// <remarks>
        /// The scroller is capable of limiting scrolling by the user to "pages".
        /// That is to jump by and only show a "whole page" at a time as if the continuous area of the scroller
        /// content is split into page sized pieces. This sets the size of a page relative to the viewport of the scroller.
        /// 1.0 is "1 viewport" which is the size (horizontally or vertically). 0.0 turns it off in that axis.
        /// This is mutually exclusive with the page size (see elm_scroller_page_size_set() for more information).
        /// Likewise 0.5 is "half a viewport". Usable values are normally between 0.0 and 1.0 including 1.0.
        /// If you only want 1 axis to be page "limited", use 0.0 for the other axis.
        /// </remarks>
        /// <param name="width">The horizontal page relative size.</param>
        /// <param name="height">The vertical page relative size.</param>
        /// <since_tizen> preview </since_tizen>
        public void SetPageSize(double width, double height)
        {
            Interop.Elementary.elm_scroller_page_relative_set(RealHandle, width, height);
        }

        /// <summary>
        /// Shows a specific virtual region within the scroller content object by the page number.
        /// (0, 0) of the indicated page is located at the top-left corner of the viewport.
        /// </summary>
        /// <param name="horizontalPageIndex">The horizontal page number.</param>
        /// <param name="verticalPageIndex">The vertical page number.</param>
        /// <param name="animated">True means slider with animation.</param>
        /// <since_tizen> preview </since_tizen>
        public void ScrollTo(int horizontalPageIndex, int verticalPageIndex, bool animated)
        {
            if (animated)
            {
                Interop.Elementary.elm_scroller_page_bring_in(RealHandle, horizontalPageIndex, verticalPageIndex);
            }
            else
            {
                Interop.Elementary.elm_scroller_page_show(RealHandle, horizontalPageIndex, verticalPageIndex);
            }
        }

        /// <summary>
        /// Shows a specific virtual region within the scroller content object.
        /// </summary>
        /// <remarks>
        /// This ensures that all (or part, if it does not fit) of the designated region in the virtual content object ((0, 0)
        /// starting at the top-left of the virtual content object) is shown within the scroller.
        /// If set "animated" to true, it will allows the scroller to "smoothly slide" to this location
        /// (if configuration in general calls for transitions).
        /// It may not jump immediately to the new location and may take a while and show other content along the way.
        /// </remarks>
        /// <param name="region">Rect struct of region.</param>
        /// <param name="animated">True means allows the scroller to "smoothly slide" to this location.</param>
        /// <since_tizen> preview </since_tizen>
        public void ScrollTo(Rect region, bool animated)
        {
            if (animated)
            {
                Interop.Elementary.elm_scroller_region_bring_in(RealHandle, region.X, region.Y, region.Width, region.Height);
            }
            else
            {
                Interop.Elementary.elm_scroller_region_show(RealHandle, region.X, region.Y, region.Width, region.Height);
            }
        }

        /// <summary>
<<<<<<< HEAD
        /// The callback of Realized Event
=======
        /// The callback of the Realized event.
>>>>>>> 2c5f8d6f
        /// </summary>
        /// <since_tizen> preview </since_tizen>
        protected override void OnRealized()
        {
            base.OnRealized();
            _scroll = new SmartEvent(this, this.RealHandle, "scroll");
<<<<<<< HEAD
            _scrollAnimationStart = new SmartEvent(this, this.RealHandle, "scroll,anim,start");
            _scrollAnimationStop = new SmartEvent(this, this.RealHandle, "scroll,anim,stop");
=======
>>>>>>> 2c5f8d6f
            _dragStart = new SmartEvent(this, this.RealHandle, "scroll,drag,start");
            _dragStop = new SmartEvent(this, this.RealHandle, "scroll,drag,stop");
            _scrollpage = new SmartEvent(this, this.RealHandle, "scroll,page,changed");
        }

        /// <summary>
        /// Creates a widget handle.
        /// </summary>
<<<<<<< HEAD
        /// <param name="parent">Parent EvasObject</param>
        /// <returns>Handle IntPtr</returns>
=======
        /// <param name="parent">Parent EvasObject.</param>
        /// <returns>Handle IntPtr.</returns>
>>>>>>> 2c5f8d6f
        /// <since_tizen> preview </since_tizen>
        protected override IntPtr CreateHandle(EvasObject parent)
        {
            IntPtr handle = Interop.Elementary.elm_layout_add(parent.Handle);
            Interop.Elementary.elm_layout_theme_set(handle, "layout", "elm_widget", "default");

            RealHandle = Interop.Elementary.elm_scroller_add(handle);
            Interop.Elementary.elm_object_part_content_set(handle, "elm.swallow.content", RealHandle);

            return handle;
        }
    }
}<|MERGE_RESOLUTION|>--- conflicted
+++ resolved
@@ -19,77 +19,45 @@
 namespace ElmSharp
 {
     /// <summary>
-<<<<<<< HEAD
-    /// Enumeration for visible type of scrollbar.
-=======
     /// Enumeration for the visible type of scrollbar.
->>>>>>> 2c5f8d6f
     /// </summary>
     /// <since_tizen> preview </since_tizen>
     public enum ScrollBarVisiblePolicy
     {
         /// <summary>
-<<<<<<< HEAD
-        /// Show scrollbars as needed
-=======
         /// Show scrollbars as needed.
->>>>>>> 2c5f8d6f
         /// </summary>
         Auto = 0,
 
         /// <summary>
-<<<<<<< HEAD
-        /// Always show scrollbars
-=======
         /// Always show scrollbars.
->>>>>>> 2c5f8d6f
         /// </summary>
         Visible,
 
         /// <summary>
-<<<<<<< HEAD
-        /// Never show scrollbars
-=======
         /// Never show scrollbars.
->>>>>>> 2c5f8d6f
         /// </summary>
         Invisible
     }
 
     /// <summary>
-<<<<<<< HEAD
-    /// Enumeration for visible type of scrollbar.
-=======
     /// Enumeration for the visible type of scrollbar.
->>>>>>> 2c5f8d6f
     /// </summary>
     /// <since_tizen> preview </since_tizen>
     public enum ScrollBlock
     {
         /// <summary>
-<<<<<<< HEAD
-        /// Scrolling movement is allowed in both direction.(X axis and Y axis)
-=======
         /// Scrolling movement is allowed in both the directions (X-axis and Y-axis).
->>>>>>> 2c5f8d6f
         /// </summary>
         None = 1,
 
         /// <summary>
-<<<<<<< HEAD
-        /// Scrolling movement is not allowed in Y axis direction.
-=======
         /// Scrolling movement is not allowed in the Y-axis direction.
->>>>>>> 2c5f8d6f
         /// </summary>
         Vertical = 2,
 
         /// <summary>
-<<<<<<< HEAD
-        /// Scrolling movement is not allowed in X axis direction.
-=======
         /// Scrolling movement is not allowed in the X-axis direction.
->>>>>>> 2c5f8d6f
         /// </summary>
         Horizontal = 4
     }
@@ -101,29 +69,17 @@
     public enum ScrollSingleDirection
     {
         /// <summary>
-<<<<<<< HEAD
-        /// Scroll every direction.
-=======
         /// Scroll in every direction.
->>>>>>> 2c5f8d6f
         /// </summary>
         None,
 
         /// <summary>
-<<<<<<< HEAD
-        /// Scroll single direction if the direction is certain.
-=======
         /// Scroll in single direction if the direction is certain.
->>>>>>> 2c5f8d6f
         /// </summary>
         Soft,
 
         /// <summary>
-<<<<<<< HEAD
-        /// Scroll only single direction.
-=======
         /// Scroll only in a single direction.
->>>>>>> 2c5f8d6f
         /// </summary>
         Hard,
     }
@@ -135,11 +91,8 @@
     public class Scroller : Layout
     {
         SmartEvent _scroll;
-<<<<<<< HEAD
         SmartEvent _scrollAnimationStart;
         SmartEvent _scrollAnimationStop;
-=======
->>>>>>> 2c5f8d6f
         SmartEvent _dragStart;
         SmartEvent _dragStop;
         SmartEvent _scrollpage;
@@ -175,7 +128,6 @@
             {
                 _scroll.On -= value;
             }
-<<<<<<< HEAD
         }
 
         /// <summary>
@@ -208,8 +160,6 @@
             {
                 _scrollAnimationStop.On -= value;
             }
-=======
->>>>>>> 2c5f8d6f
         }
 
         /// <summary>
@@ -827,13 +777,8 @@
         /// By default, the scroller will be as small as its design allows, irrespective of its content.
         /// This will make the scroller minimum size the right size horizontally and/or vertically to perfectly fit its content in that direction.
         /// </summary>
-<<<<<<< HEAD
-        /// <param name="horizontal">Enable limiting minimum size horizontally</param>
-        /// <param name="vertical">Enable limiting minimum size vertically</param>
-=======
         /// <param name="horizontal">Enable limiting minimum size horizontally.</param>
         /// <param name="vertical">Enable limiting minimum size vertically.</param>
->>>>>>> 2c5f8d6f
         /// <since_tizen> preview </since_tizen>
         public void MinimumLimit(bool horizontal, bool vertical)
         {
@@ -917,22 +862,15 @@
         }
 
         /// <summary>
-<<<<<<< HEAD
-        /// The callback of Realized Event
-=======
         /// The callback of the Realized event.
->>>>>>> 2c5f8d6f
         /// </summary>
         /// <since_tizen> preview </since_tizen>
         protected override void OnRealized()
         {
             base.OnRealized();
             _scroll = new SmartEvent(this, this.RealHandle, "scroll");
-<<<<<<< HEAD
             _scrollAnimationStart = new SmartEvent(this, this.RealHandle, "scroll,anim,start");
             _scrollAnimationStop = new SmartEvent(this, this.RealHandle, "scroll,anim,stop");
-=======
->>>>>>> 2c5f8d6f
             _dragStart = new SmartEvent(this, this.RealHandle, "scroll,drag,start");
             _dragStop = new SmartEvent(this, this.RealHandle, "scroll,drag,stop");
             _scrollpage = new SmartEvent(this, this.RealHandle, "scroll,page,changed");
@@ -941,13 +879,8 @@
         /// <summary>
         /// Creates a widget handle.
         /// </summary>
-<<<<<<< HEAD
-        /// <param name="parent">Parent EvasObject</param>
-        /// <returns>Handle IntPtr</returns>
-=======
         /// <param name="parent">Parent EvasObject.</param>
         /// <returns>Handle IntPtr.</returns>
->>>>>>> 2c5f8d6f
         /// <since_tizen> preview </since_tizen>
         protected override IntPtr CreateHandle(EvasObject parent)
         {
