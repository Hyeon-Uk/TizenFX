/*
 * Copyright (c) 2016 Samsung Electronics Co., Ltd All Rights Reserved
 *
 * Licensed under the Apache License, Version 2.0 (the License);
 * you may not use this file except in compliance with the License.
 * You may obtain a copy of the License at
 *
 * http://www.apache.org/licenses/LICENSE-2.0
 *
 * Unless required by applicable law or agreed to in writing, software
 * distributed under the License is distributed on an AS IS BASIS,
 * WITHOUT WARRANTIES OR CONDITIONS OF ANY KIND, either express or implied.
 * See the License for the specific language governing permissions and
 * limitations under the License.
 */

using System;

namespace ElmSharp
{
    /// <summary>
    /// The Table is a container widget to arrange other widgets in a table where items can span multiple columns or rows.
    /// Inherits <see cref="Container"/>.
    /// </summary>
    /// <since_tizen> preview </since_tizen>
    public class Table : Container
    {
        int _paddingX = 0;
        int _paddingY = 0;

        /// <summary>
        /// Creates and initializes a new instance of the Table class.
        /// </summary>
        /// <param name="parent">
        /// A <see cref="EvasObject"/> to which the new Table instance will be attached.
        /// </param>
        /// <since_tizen> preview </since_tizen>
        public Table(EvasObject parent) : base(parent)
        {
        }

        /// <summary>
        /// Sets or gets whether the layout of this table is homogeneous.
        /// </summary>
<<<<<<< HEAD
        /// <remarks>True for homogeneous, False for no homogeneous</remarks>
=======
        /// <remarks>True for homogeneous, False for no homogeneous.</remarks>
>>>>>>> 2c5f8d6f
        /// <since_tizen> preview </since_tizen>
        public bool Homogeneous
        {
            get
            {
                return Interop.Elementary.elm_table_homogeneous_get(RealHandle);
            }
            set
            {
                Interop.Elementary.elm_table_homogeneous_set(RealHandle, value);
            }
        }

        /// <summary>
        /// Sets or gets the horizontal padding between the cells.
        /// </summary>
        /// <since_tizen> preview </since_tizen>
        public int PaddingX
        {
            get
            {
                return _paddingX;
            }
            set
            {
                _paddingX = value;
                Interop.Elementary.elm_table_padding_set(RealHandle, _paddingX, _paddingY);
            }
        }

        /// <summary>
        /// Sets or gets the vertical padding between the cells.
        /// </summary>
        /// <since_tizen> preview </since_tizen>
        public int PaddingY
        {
            get
            {
                return _paddingY;
            }
            set
            {
                _paddingY = value;
                Interop.Elementary.elm_table_padding_set(RealHandle, _paddingX, _paddingY);
            }
        }
        /// <summary>
        /// Adds a subobject on the table with the coordinates passed.
        /// </summary>
<<<<<<< HEAD
        /// <param name="obj">The subobject to be added to the table</param>
        /// <param name="col">The column number</param>
        /// <param name="row">The row number</param>
        /// <param name="colspan">The column span</param>
        /// <param name="rowspan">The row span</param>
=======
        /// <param name="obj">The subobject to be added to the table.</param>
        /// <param name="col">The column number.</param>
        /// <param name="row">The row number.</param>
        /// <param name="colspan">The column span.</param>
        /// <param name="rowspan">The row span.</param>
>>>>>>> 2c5f8d6f
        /// <since_tizen> preview </since_tizen>
        public void Pack(EvasObject obj, int col, int row, int colspan, int rowspan)
        {
            if (obj == null)
                throw new ArgumentNullException("obj");
            Interop.Elementary.elm_table_pack(RealHandle, obj, col, row, colspan, rowspan);
            AddChild(obj);
        }

        /// <summary>
        /// Removes the child from the table.
        /// </summary>
<<<<<<< HEAD
        /// <param name="obj">The subobject</param>
=======
        /// <param name="obj">The subobject.</param>
>>>>>>> 2c5f8d6f
        /// <since_tizen> preview </since_tizen>
        public void Unpack(EvasObject obj)
        {
            if (obj == null)
                throw new ArgumentNullException("obj");
            Interop.Elementary.elm_table_unpack(RealHandle, obj);
            RemoveChild(obj);
        }

        /// <summary>
        /// Removes all the child objects from a table object.
        /// </summary>
        /// <since_tizen> preview </since_tizen>
        public void Clear()
        {
            Interop.Elementary.elm_table_clear(RealHandle, false);
            ClearChildren();
        }

        /// <summary>
        /// Sets the color for a particular part of the table.
        /// </summary>
<<<<<<< HEAD
        /// <param name="part">The name of part class</param>
        /// <param name="color">The color</param>
=======
        /// <param name="part">The name of part class.</param>
        /// <param name="color">The color.</param>
>>>>>>> 2c5f8d6f
        /// <since_tizen> preview </since_tizen>
        public override void SetPartColor(string part, Color color)
        {
            Interop.Elementary.elm_object_color_class_color_set(Handle, part, color.R * color.A / 255,
                                                                              color.G * color.A / 255,
                                                                              color.B * color.A / 255,
                                                                              color.A);
        }

        /// <summary>
        /// Gets the color of a particular part of the table.
        /// </summary>
<<<<<<< HEAD
        /// <param name="part">The name of part class, it could be 'bg', 'elm.swllow.content'</param>
        /// <returns>The color of the particular part</returns>
=======
        /// <param name="part">The name of part class, it could be 'bg', 'elm.swllow.content'.</param>
        /// <returns>The color of a particular part.</returns>
>>>>>>> 2c5f8d6f
        /// <since_tizen> preview </since_tizen>
        public override Color GetPartColor(string part)
        {
            int r, g, b, a;
            Interop.Elementary.elm_object_color_class_color_get(Handle, part, out r, out g, out b, out a);
            return new Color((int)(r / (a / 255.0)), (int)(g / (a / 255.0)), (int)(b / (a / 255.0)), a);
        }

        /// <summary>
        /// Creates a widget handle.
        /// </summary>
<<<<<<< HEAD
        /// <param name="parent">Parent EvasObject</param>
        /// <returns>Handle IntPtr</returns>
=======
        /// <param name="parent">Parent EvasObject.</param>
        /// <returns>Handle IntPtr.</returns>
>>>>>>> 2c5f8d6f
        /// <since_tizen> preview </since_tizen>
        protected override IntPtr CreateHandle(EvasObject parent)
        {
            IntPtr handle = Interop.Elementary.elm_layout_add(parent);
            Interop.Elementary.elm_layout_theme_set(handle, "layout", "background", "default");

            RealHandle = Interop.Elementary.elm_table_add(handle);
            Interop.Elementary.elm_object_part_content_set(handle, "elm.swallow.content", RealHandle);

            return handle;
        }
    }
}<|MERGE_RESOLUTION|>--- conflicted
+++ resolved
@@ -42,11 +42,7 @@
         /// <summary>
         /// Sets or gets whether the layout of this table is homogeneous.
         /// </summary>
-<<<<<<< HEAD
-        /// <remarks>True for homogeneous, False for no homogeneous</remarks>
-=======
         /// <remarks>True for homogeneous, False for no homogeneous.</remarks>
->>>>>>> 2c5f8d6f
         /// <since_tizen> preview </since_tizen>
         public bool Homogeneous
         {
@@ -96,19 +92,11 @@
         /// <summary>
         /// Adds a subobject on the table with the coordinates passed.
         /// </summary>
-<<<<<<< HEAD
-        /// <param name="obj">The subobject to be added to the table</param>
-        /// <param name="col">The column number</param>
-        /// <param name="row">The row number</param>
-        /// <param name="colspan">The column span</param>
-        /// <param name="rowspan">The row span</param>
-=======
         /// <param name="obj">The subobject to be added to the table.</param>
         /// <param name="col">The column number.</param>
         /// <param name="row">The row number.</param>
         /// <param name="colspan">The column span.</param>
         /// <param name="rowspan">The row span.</param>
->>>>>>> 2c5f8d6f
         /// <since_tizen> preview </since_tizen>
         public void Pack(EvasObject obj, int col, int row, int colspan, int rowspan)
         {
@@ -121,11 +109,7 @@
         /// <summary>
         /// Removes the child from the table.
         /// </summary>
-<<<<<<< HEAD
-        /// <param name="obj">The subobject</param>
-=======
         /// <param name="obj">The subobject.</param>
->>>>>>> 2c5f8d6f
         /// <since_tizen> preview </since_tizen>
         public void Unpack(EvasObject obj)
         {
@@ -148,13 +132,8 @@
         /// <summary>
         /// Sets the color for a particular part of the table.
         /// </summary>
-<<<<<<< HEAD
-        /// <param name="part">The name of part class</param>
-        /// <param name="color">The color</param>
-=======
         /// <param name="part">The name of part class.</param>
         /// <param name="color">The color.</param>
->>>>>>> 2c5f8d6f
         /// <since_tizen> preview </since_tizen>
         public override void SetPartColor(string part, Color color)
         {
@@ -167,13 +146,8 @@
         /// <summary>
         /// Gets the color of a particular part of the table.
         /// </summary>
-<<<<<<< HEAD
-        /// <param name="part">The name of part class, it could be 'bg', 'elm.swllow.content'</param>
-        /// <returns>The color of the particular part</returns>
-=======
         /// <param name="part">The name of part class, it could be 'bg', 'elm.swllow.content'.</param>
         /// <returns>The color of a particular part.</returns>
->>>>>>> 2c5f8d6f
         /// <since_tizen> preview </since_tizen>
         public override Color GetPartColor(string part)
         {
@@ -185,13 +159,8 @@
         /// <summary>
         /// Creates a widget handle.
         /// </summary>
-<<<<<<< HEAD
-        /// <param name="parent">Parent EvasObject</param>
-        /// <returns>Handle IntPtr</returns>
-=======
         /// <param name="parent">Parent EvasObject.</param>
         /// <returns>Handle IntPtr.</returns>
->>>>>>> 2c5f8d6f
         /// <since_tizen> preview </since_tizen>
         protected override IntPtr CreateHandle(EvasObject parent)
         {
