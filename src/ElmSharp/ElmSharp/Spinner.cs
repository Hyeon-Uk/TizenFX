--- conflicted
+++ resolved
@@ -214,11 +214,7 @@
         /// <summary>
         /// Sets or gets whether the spinner can be directly edited by the user or not.
         /// </summary>
-<<<<<<< HEAD
-        /// <remarks>By default it is enabled</remarks>
-=======
         /// <remarks>By default, it is enabled.</remarks>
->>>>>>> 2c5f8d6f
         /// <since_tizen> preview </since_tizen>
         public bool IsEditable
         {
@@ -246,11 +242,7 @@
         /// <summary>
         /// Removes a previously added special value. After this, the spinner will display the value itself instead of a label.
         /// </summary>
-<<<<<<< HEAD
-        /// <param name="value">The replaced numerical value</param>
-=======
         /// <param name="value">The replaced numerical value.</param>
->>>>>>> 2c5f8d6f
         /// <since_tizen> preview </since_tizen>
         public void RemoveSpecialValue(double value)
         {
@@ -261,11 +253,7 @@
         /// Gets the special string display in the place of the numerical value.
         /// </summary>
         /// <param name="value">The replaced numerical value.</param>
-<<<<<<< HEAD
-        /// <returns>The value of the spinner which replaced numerical value with special string</returns>
-=======
         /// <returns>The value of the spinner, which replaced the numerical value with a special string.</returns>
->>>>>>> 2c5f8d6f
         /// <since_tizen> preview </since_tizen>
         public string GetSpecialValue(double value)
         {
@@ -289,13 +277,8 @@
         /// <summary>
         /// Creates a widget handle.
         /// </summary>
-<<<<<<< HEAD
-        /// <param name="parent">Parent EvasObject</param>
-        /// <returns>Handle IntPtr</returns>
-=======
         /// <param name="parent">Parent EvasObject.</param>
         /// <returns>Handle IntPtr.</returns>
->>>>>>> 2c5f8d6f
         /// <since_tizen> preview </since_tizen>
         protected override IntPtr CreateHandle(EvasObject parent)
         {
