/*
 * Copyright (c) 2016 Samsung Electronics Co., Ltd All Rights Reserved
 *
 * Licensed under the Apache License, Version 2.0 (the License);
 * you may not use this file except in compliance with the License.
 * You may obtain a copy of the License at
 *
 * http://www.apache.org/licenses/LICENSE-2.0
 *
 * Unless required by applicable law or agreed to in writing, software
 * distributed under the License is distributed on an AS IS BASIS,
 * WITHOUT WARRANTIES OR CONDITIONS OF ANY KIND, either express or implied.
 * See the License for the specific language governing permissions and
 * limitations under the License.
 */

using System;
using System.Collections.Generic;

namespace ElmSharp
{
    /// <summary>
    /// Low-level Evas canvas functions. Subgroups will be present more than the high-level ones, though.
    /// Most of these functions deal with low-level Evas actions like:
    /// create/destroy raw canvases, not bound to any displaying engine.
    /// tell a canvas, I got focused (in a windowing context, for example).
    /// tell a canvas, a region should not be calculated anymore in rendering.
    /// tell a canvas, to render its contents immediately.
    /// Most users will be using Evas by means of the Ecore_Evas wrapper, which deals with all the above mentioned issues automatically for them. Thus, you will be looking at this section only if you're building low-level stuff.
    /// The groups within, present you functions that deal with the canvas directly too, and not yet with its objects. They are the functions you need to use at a minimum to get a working canvas.
    /// </summary>
    /// <since_tizen> preview </since_tizen>
    public class EvasCanvas
    {
        IntPtr _handle = IntPtr.Zero;
        Dictionary<EventData, Interop.Evas.EvasCallback> _eventDatas = new Dictionary<EventData, Interop.Evas.EvasCallback>();

        internal EvasCanvas(IntPtr evasObject)
        {
            _handle = CreateHandle(evasObject);
        }

        /// <summary>
        /// Gets the current known default pointer coordinates.
        /// This function returns the current known canvas unit coordinates of the mouse pointer.
        /// </summary>
        /// <since_tizen> preview </since_tizen>
        public Point Pointer
        {
            get
            {
                int mx, my;
                Interop.Evas.evas_pointer_canvas_xy_get(_handle, out mx, out my);
                return new Point { X = mx, Y = my };
            }
        }

        /// <summary>
        /// Gets or sets the image cache.
        /// This function returns the image cache size of the canvas in bytes.
        /// </summary>
        /// <since_tizen> preview </since_tizen>
        public int ImageCacheSize
        {
            get
            {
                return Interop.Evas.evas_image_cache_get(_handle);
            }
            set
            {
                Interop.Evas.evas_image_cache_set(_handle, value);
            }
        }

        /// <summary>
        /// Flushes the image cache of the canvas.
        /// </summary>
        /// <since_tizen> preview </since_tizen>
        public void FlushImageCache()
        {
            Interop.Evas.evas_image_cache_flush(_handle);
        }

        /// <summary>
        /// Adds a damage rectangle.
        /// </summary>
        /// <param name="x">The rectangle's top left corner's horizontal coordinate.</param>
        /// <param name="y">The rectangle's top left corner's vertical coordinate.</param>
        /// <param name="width">The rectangle's width.</param>
        /// <param name="height">The rectangle's height.</param>
        /// <since_tizen> preview </since_tizen>
        public void AddDamageRectangle(int x, int y, int width, int height)
        {
            Interop.Evas.evas_damage_rectangle_add(_handle, x, y, width, height);
        }

        /// <summary>
        /// Adds an "obscured region" to an Evas canvas.
        /// </summary>
        /// <param name="x">The rectangle's top left corner's horizontal coordinate.</param>
        /// <param name="y">The rectangle's top left corner's vertical coordinate.</param>
        /// <param name="width">The rectangle's width.</param>
        /// <param name="height">The rectangle's height.</param>
        /// <since_tizen> preview </since_tizen>
        public void AddObscuredRectangle(int x, int y, int width, int height)
        {
            Interop.Evas.evas_obscured_rectangle_add(_handle, x, y, width, height);
        }

        /// <summary>
        /// Removes all the "obscured regions" from an Evas canvas.
        /// </summary>
        /// <since_tizen> preview </since_tizen>
        public void ClearObscuredRectangle()
        {
            Interop.Evas.evas_obscured_clear(_handle);
        }

        /// <summary>
        /// Adds or registers an event to a given canvas event.
        /// </summary>
<<<<<<< HEAD
        /// <param name="type">The type of event that triggers</param>
        /// <param name="action">The action to be called when the event is triggered</param>
=======
        /// <param name="type">The type of event that triggers.</param>
        /// <param name="action">The action to be called when the event is triggered.</param>
>>>>>>> 2c5f8d6f
        /// <since_tizen> preview </since_tizen>
        public void AddEventAction(EvasObjectCallbackType type, Action action)
        {
            if (action != null)
            {
                var eventData = new EventData(type, action);

                if (!_eventDatas.ContainsKey(eventData))
                {
                    var evasCallback = new Interop.Evas.EvasCallback((d, o, t) => action());
                    Interop.Evas.evas_event_callback_add(_handle, (Interop.Evas.ObjectCallbackType)type, evasCallback, IntPtr.Zero);
                    _eventDatas.Add(eventData, evasCallback);
                }
            }
        }

        /// <summary>
        /// Deletes an event to a given canvas event.
        /// </summary>
        /// <param name="type">The type of event that triggers.</param>
        /// <param name="action">The action to be called when the event is triggered</param>
        /// <since_tizen> preview </since_tizen>
        public void DeleteEventAction(EvasObjectCallbackType type, Action action)
        {
            if (action != null)
            {
                var eventData = new EventData(type, action);
                Interop.Evas.EvasCallback evasCallback = null;
                _eventDatas.TryGetValue(eventData, out evasCallback);

                if (evasCallback != null)
                {
                    Interop.Evas.evas_event_callback_del(_handle, (Interop.Evas.ObjectCallbackType)type, evasCallback);
                    _eventDatas.Remove(eventData);
                }
            }
        }

        /// <summary>
        /// Creates an Evas canvas handle.
        /// </summary>
        /// <param name="evasObject">EvasObject</param>
        /// <returns>Handle IntPtr.</returns>
        IntPtr CreateHandle(IntPtr evasObject)
        {
            return Interop.Evas.evas_object_evas_get(evasObject);
        }

        class EventData
        {
            public EvasObjectCallbackType Type { get; set; }
            public Action Action { get; set; }

            public EventData(EvasObjectCallbackType type, Action action)
            {
                Type = type;
                Action = action;
            }

            /// <summary>
            /// Indicates whether this instance and a specified object are equal.
            /// </summary>
            /// <param name="obj">The object to compare with the current instance.</param>
            /// <returns>
            /// true if the object and this instance are of the same type and represent the same value,
            /// otherwise false.
            /// </returns>
            public override bool Equals(object obj)
            {
                EventData e = obj as EventData;
                if (e == null)
                {
                    return false;
                }
                return (Type == e.Type) && (Action == e.Action);
            }

            public override int GetHashCode()
            {
                int hashCode = Type.GetHashCode();
                hashCode ^= Action.GetHashCode();
                return hashCode;
            }
        }
    }
}<|MERGE_RESOLUTION|>--- conflicted
+++ resolved
@@ -119,13 +119,8 @@
         /// <summary>
         /// Adds or registers an event to a given canvas event.
         /// </summary>
-<<<<<<< HEAD
-        /// <param name="type">The type of event that triggers</param>
-        /// <param name="action">The action to be called when the event is triggered</param>
-=======
         /// <param name="type">The type of event that triggers.</param>
         /// <param name="action">The action to be called when the event is triggered.</param>
->>>>>>> 2c5f8d6f
         /// <since_tizen> preview </since_tizen>
         public void AddEventAction(EvasObjectCallbackType type, Action action)
         {
